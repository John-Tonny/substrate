[package]
name = "substrate-frame-rpc-support"
version = "3.0.0"
authors = [
	"Parity Technologies <admin@parity.io>",
	"Andrew Dirksen <andrew@dirksen.com>",
]
edition = "2021"
license = "Apache-2.0"
homepage = "https://substrate.io"
repository = "https://github.com/paritytech/substrate/"
description = "Substrate RPC for FRAME's support"

[package.metadata.docs.rs]
targets = ["x86_64-unknown-linux-gnu"]

[dependencies]
codec = { package = "parity-scale-codec", version = "3.0.0" }
futures = "0.3.21"
jsonrpsee = { version = "0.16.2", features = ["jsonrpsee-types"] }
serde = "1"
frame-support = { version = "4.0.0-dev", path = "../../../../frame/support" }
sc-rpc-api = { version = "0.10.0-dev", path = "../../../../client/rpc-api" }
sp-storage = { version = "7.0.0", path = "../../../../primitives/storage" }

[dev-dependencies]
scale-info = "2.1.1"
<<<<<<< HEAD
jsonrpsee = { version = "0.16.2", features = ["ws-client", "jsonrpsee-types"] }
tokio = "1.17.0"
=======
jsonrpsee = { version = "0.15.1", features = ["ws-client", "jsonrpsee-types"] }
tokio = "1.22.0"
>>>>>>> 2704ab3d
sp-core = { version = "7.0.0", path = "../../../../primitives/core" }
sp-runtime = { version = "7.0.0", path = "../../../../primitives/runtime" }
frame-system = { version = "4.0.0-dev", path = "../../../../frame/system" }<|MERGE_RESOLUTION|>--- conflicted
+++ resolved
@@ -25,13 +25,8 @@
 
 [dev-dependencies]
 scale-info = "2.1.1"
-<<<<<<< HEAD
 jsonrpsee = { version = "0.16.2", features = ["ws-client", "jsonrpsee-types"] }
-tokio = "1.17.0"
-=======
-jsonrpsee = { version = "0.15.1", features = ["ws-client", "jsonrpsee-types"] }
 tokio = "1.22.0"
->>>>>>> 2704ab3d
 sp-core = { version = "7.0.0", path = "../../../../primitives/core" }
 sp-runtime = { version = "7.0.0", path = "../../../../primitives/runtime" }
 frame-system = { version = "4.0.0-dev", path = "../../../../frame/system" }