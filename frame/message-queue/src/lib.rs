--- conflicted
+++ resolved
@@ -422,17 +422,10 @@
 	}
 }
 
-<<<<<<< HEAD
 /// Handler code for when the items in a queue change.
 pub trait OnQueueChanged<Id> {
 	/// Note that the queue `id` now has `item_count` items in it, taking up `items_size` bytes.
-	fn on_queue_changed(id: Id, items_count: u32, items_size: u32);
-=======
-/// Notifies the implementor of changes to a queue. Mainly when messages got added or removed.
-pub trait OnQueueChanged<Id> {
-	/// The queue `id` changed and now has these properties.
 	fn on_queue_changed(id: Id, items_count: u64, items_size: u64);
->>>>>>> 865f4930
 }
 
 impl<Id> OnQueueChanged<Id> for () {
