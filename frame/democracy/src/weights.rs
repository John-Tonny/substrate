// This file is part of Substrate.

// Copyright (C) 2022 Parity Technologies (UK) Ltd.
// SPDX-License-Identifier: Apache-2.0

// Licensed under the Apache License, Version 2.0 (the "License");
// you may not use this file except in compliance with the License.
// You may obtain a copy of the License at
//
// http://www.apache.org/licenses/LICENSE-2.0
//
// Unless required by applicable law or agreed to in writing, software
// distributed under the License is distributed on an "AS IS" BASIS,
// WITHOUT WARRANTIES OR CONDITIONS OF ANY KIND, either express or implied.
// See the License for the specific language governing permissions and
// limitations under the License.

//! Autogenerated weights for pallet_democracy
//!
//! THIS FILE WAS AUTO-GENERATED USING THE SUBSTRATE BENCHMARK CLI VERSION 4.0.0-dev
//! DATE: 2022-05-23, STEPS: `50`, REPEAT: 20, LOW RANGE: `[]`, HIGH RANGE: `[]`
//! EXECUTION: Some(Wasm), WASM-EXECUTION: Compiled, CHAIN: Some("dev"), DB CACHE: 1024

// Executed Command:
// ./target/production/substrate
// benchmark
// pallet
// --chain=dev
// --steps=50
// --repeat=20
// --pallet=pallet_democracy
// --extrinsic=*
// --execution=wasm
// --wasm-execution=compiled
// --template=./.maintain/frame-weight-template.hbs
// --output=./frame/democracy/src/weights.rs

#![cfg_attr(rustfmt, rustfmt_skip)]
#![allow(unused_parens)]
#![allow(unused_imports)]

use frame_support::{traits::Get, weights::{RefTimeWeight, Weight, constants::RocksDbWeight}};
use sp_std::marker::PhantomData;

/// Weight functions needed for pallet_democracy.
pub trait WeightInfo {
	fn propose() -> Weight;
	fn second() -> Weight;
	fn vote_new() -> Weight;
	fn vote_existing() -> Weight;
	fn emergency_cancel() -> Weight;
	fn blacklist() -> Weight;
	fn external_propose() -> Weight;
	fn external_propose_majority() -> Weight;
	fn external_propose_default() -> Weight;
	fn fast_track() -> Weight;
	fn veto_external() -> Weight;
	fn cancel_proposal() -> Weight;
	fn cancel_referendum() -> Weight;
	fn cancel_queued() -> Weight;
	fn on_initialize_base(r: u32,) -> Weight;
	fn on_initialize_base_with_launch_period(r: u32,) -> Weight;
	fn delegate(v: u32) -> Weight;
	fn undelegate(v: u32) -> Weight;
	fn clear_public_proposals() -> Weight;
	fn unlock_remove() -> Weight;
	fn unlock_set() -> Weight;
	fn remove_vote() -> Weight;
	fn remove_other_vote() -> Weight;
}

/// Weights for pallet_democracy using the Substrate node and recommended hardware.
pub struct SubstrateWeight<T>(PhantomData<T>);
impl<T: frame_system::Config> WeightInfo for SubstrateWeight<T> {
	// Storage: Democracy PublicPropCount (r:1 w:1)
	// Storage: Democracy PublicProps (r:1 w:1)
	// Storage: Democracy Blacklist (r:1 w:0)
	// Storage: Democracy DepositOf (r:0 w:1)
	fn propose() -> Weight {
		Weight::from_ref_time(48_328_000 as RefTimeWeight)
			.saturating_add(T::DbWeight::get().reads(3 as RefTimeWeight))
			.saturating_add(T::DbWeight::get().writes(3 as RefTimeWeight))
	}
	// Storage: Democracy DepositOf (r:1 w:1)
<<<<<<< HEAD
	fn second() -> Weight {
		(30_923_000 as Weight)
			// Standard Error: 1_000
			.saturating_add(T::DbWeight::get().reads(1 as Weight))
			.saturating_add(T::DbWeight::get().writes(1 as Weight))
=======
	fn second(s: u32, ) -> Weight {
		Weight::from_ref_time(30_923_000 as RefTimeWeight)
			// Standard Error: 1_000
			.saturating_add(Weight::from_ref_time(142_000 as RefTimeWeight).scalar_saturating_mul(s as RefTimeWeight))
			.saturating_add(T::DbWeight::get().reads(1 as RefTimeWeight))
			.saturating_add(T::DbWeight::get().writes(1 as RefTimeWeight))
>>>>>>> 7c1a39f0
	}
	// Storage: Democracy ReferendumInfoOf (r:1 w:1)
	// Storage: Democracy VotingOf (r:1 w:1)
	// Storage: Balances Locks (r:1 w:1)
<<<<<<< HEAD
	fn vote_new() -> Weight {
		(40_345_000 as Weight)
			// Standard Error: 1_000
			.saturating_add((140_000 as Weight))
			.saturating_add(T::DbWeight::get().reads(3 as Weight))
			.saturating_add(T::DbWeight::get().writes(3 as Weight))
=======
	fn vote_new(r: u32, ) -> Weight {
		Weight::from_ref_time(40_345_000 as RefTimeWeight)
			// Standard Error: 1_000
			.saturating_add(Weight::from_ref_time(140_000 as RefTimeWeight).scalar_saturating_mul(r as RefTimeWeight))
			.saturating_add(T::DbWeight::get().reads(3 as RefTimeWeight))
			.saturating_add(T::DbWeight::get().writes(3 as RefTimeWeight))
>>>>>>> 7c1a39f0
	}
	// Storage: Democracy ReferendumInfoOf (r:1 w:1)
	// Storage: Democracy VotingOf (r:1 w:1)
	// Storage: Balances Locks (r:1 w:1)
<<<<<<< HEAD
	fn vote_existing() -> Weight {
		(39_853_000 as Weight)
			// Standard Error: 1_000
			.saturating_add((150_000 as Weight))
			.saturating_add(T::DbWeight::get().reads(3 as Weight))
			.saturating_add(T::DbWeight::get().writes(3 as Weight))
=======
	fn vote_existing(r: u32, ) -> Weight {
		Weight::from_ref_time(39_853_000 as RefTimeWeight)
			// Standard Error: 1_000
			.saturating_add(Weight::from_ref_time(150_000 as RefTimeWeight).scalar_saturating_mul(r as RefTimeWeight))
			.saturating_add(T::DbWeight::get().reads(3 as RefTimeWeight))
			.saturating_add(T::DbWeight::get().writes(3 as RefTimeWeight))
>>>>>>> 7c1a39f0
	}
	// Storage: Democracy ReferendumInfoOf (r:1 w:1)
	// Storage: Democracy Cancellations (r:1 w:1)
	fn emergency_cancel() -> Weight {
		Weight::from_ref_time(19_364_000 as RefTimeWeight)
			.saturating_add(T::DbWeight::get().reads(2 as RefTimeWeight))
			.saturating_add(T::DbWeight::get().writes(2 as RefTimeWeight))
	}
	// Storage: Democracy PublicProps (r:1 w:1)
	// Storage: Democracy NextExternal (r:1 w:1)
	// Storage: Democracy ReferendumInfoOf (r:1 w:1)
	// Storage: Democracy Blacklist (r:0 w:1)
	// Storage: Democracy DepositOf (r:1 w:1)
	// Storage: System Account (r:1 w:1)
<<<<<<< HEAD
	fn blacklist() -> Weight {
		(57_708_000 as Weight)
			// Standard Error: 4_000
			.saturating_add((192_000 as Weight))
			.saturating_add(T::DbWeight::get().reads(5 as Weight))
			.saturating_add(T::DbWeight::get().writes(6 as Weight))
	}
	// Storage: Democracy NextExternal (r:1 w:1)
	// Storage: Democracy Blacklist (r:1 w:0)
	fn external_propose() -> Weight {
		(10_714_000 as Weight)
			// Standard Error: 0
			.saturating_add((33_000 as Weight))
			.saturating_add(T::DbWeight::get().reads(2 as Weight))
			.saturating_add(T::DbWeight::get().writes(1 as Weight))
=======
	fn blacklist(p: u32, ) -> Weight {
		Weight::from_ref_time(57_708_000 as RefTimeWeight)
			// Standard Error: 4_000
			.saturating_add(Weight::from_ref_time(192_000 as RefTimeWeight).scalar_saturating_mul(p as RefTimeWeight))
			.saturating_add(T::DbWeight::get().reads(5 as RefTimeWeight))
			.saturating_add(T::DbWeight::get().writes(6 as RefTimeWeight))
	}
	// Storage: Democracy NextExternal (r:1 w:1)
	// Storage: Democracy Blacklist (r:1 w:0)
	fn external_propose(v: u32, ) -> Weight {
		Weight::from_ref_time(10_714_000 as RefTimeWeight)
			// Standard Error: 0
			.saturating_add(Weight::from_ref_time(33_000 as RefTimeWeight).scalar_saturating_mul(v as RefTimeWeight))
			.saturating_add(T::DbWeight::get().reads(2 as RefTimeWeight))
			.saturating_add(T::DbWeight::get().writes(1 as RefTimeWeight))
>>>>>>> 7c1a39f0
	}
	// Storage: Democracy NextExternal (r:0 w:1)
	fn external_propose_majority() -> Weight {
		Weight::from_ref_time(3_697_000 as RefTimeWeight)
			.saturating_add(T::DbWeight::get().writes(1 as RefTimeWeight))
	}
	// Storage: Democracy NextExternal (r:0 w:1)
	fn external_propose_default() -> Weight {
		Weight::from_ref_time(3_831_000 as RefTimeWeight)
			.saturating_add(T::DbWeight::get().writes(1 as RefTimeWeight))
	}
	// Storage: Democracy NextExternal (r:1 w:1)
	// Storage: Democracy ReferendumCount (r:1 w:1)
	// Storage: Democracy ReferendumInfoOf (r:0 w:1)
	fn fast_track() -> Weight {
		Weight::from_ref_time(20_271_000 as RefTimeWeight)
			.saturating_add(T::DbWeight::get().reads(2 as RefTimeWeight))
			.saturating_add(T::DbWeight::get().writes(3 as RefTimeWeight))
	}
	// Storage: Democracy NextExternal (r:1 w:1)
	// Storage: Democracy Blacklist (r:1 w:1)
<<<<<<< HEAD
	fn veto_external() -> Weight {
		(21_319_000 as Weight)
			// Standard Error: 0
			.saturating_add((52_000 as Weight))
			.saturating_add(T::DbWeight::get().reads(2 as Weight))
			.saturating_add(T::DbWeight::get().writes(2 as Weight))
=======
	fn veto_external(v: u32, ) -> Weight {
		Weight::from_ref_time(21_319_000 as RefTimeWeight)
			// Standard Error: 0
			.saturating_add(Weight::from_ref_time(52_000 as RefTimeWeight).scalar_saturating_mul(v as RefTimeWeight))
			.saturating_add(T::DbWeight::get().reads(2 as RefTimeWeight))
			.saturating_add(T::DbWeight::get().writes(2 as RefTimeWeight))
>>>>>>> 7c1a39f0
	}
	// Storage: Democracy PublicProps (r:1 w:1)
	// Storage: Democracy DepositOf (r:1 w:1)
	// Storage: System Account (r:1 w:1)
<<<<<<< HEAD
	fn cancel_proposal() -> Weight {
		(43_960_000 as Weight)
			// Standard Error: 2_000
			.saturating_add((184_000 as Weight))
			.saturating_add(T::DbWeight::get().reads(3 as Weight))
			.saturating_add(T::DbWeight::get().writes(3 as Weight))
=======
	fn cancel_proposal(p: u32, ) -> Weight {
		Weight::from_ref_time(43_960_000 as RefTimeWeight)
			// Standard Error: 2_000
			.saturating_add(Weight::from_ref_time(184_000 as RefTimeWeight).scalar_saturating_mul(p as RefTimeWeight))
			.saturating_add(T::DbWeight::get().reads(3 as RefTimeWeight))
			.saturating_add(T::DbWeight::get().writes(3 as RefTimeWeight))
>>>>>>> 7c1a39f0
	}
	// Storage: Democracy ReferendumInfoOf (r:0 w:1)
	fn cancel_referendum() -> Weight {
		Weight::from_ref_time(13_475_000 as RefTimeWeight)
			.saturating_add(T::DbWeight::get().writes(1 as RefTimeWeight))
	}
	// Storage: Scheduler Lookup (r:1 w:1)
	// Storage: Scheduler Agenda (r:1 w:1)
<<<<<<< HEAD
	fn cancel_queued() -> Weight {
		(24_320_000 as Weight)
			// Standard Error: 1_000
			.saturating_add((560_000 as Weight))
			.saturating_add(T::DbWeight::get().reads(2 as Weight))
			.saturating_add(T::DbWeight::get().writes(2 as Weight))
=======
	fn cancel_queued(r: u32, ) -> Weight {
		Weight::from_ref_time(24_320_000 as RefTimeWeight)
			// Standard Error: 1_000
			.saturating_add(Weight::from_ref_time(560_000 as RefTimeWeight).scalar_saturating_mul(r as RefTimeWeight))
			.saturating_add(T::DbWeight::get().reads(2 as RefTimeWeight))
			.saturating_add(T::DbWeight::get().writes(2 as RefTimeWeight))
>>>>>>> 7c1a39f0
	}
	// Storage: Democracy LowestUnbaked (r:1 w:1)
	// Storage: Democracy ReferendumCount (r:1 w:0)
	// Storage: Democracy ReferendumInfoOf (r:1 w:0)
<<<<<<< HEAD
	fn on_initialize_base(_r: u32,) -> Weight {
		(3_428_000 as Weight)
			// Standard Error: 2_000
			.saturating_add((3_171_000 as Weight))
			.saturating_add(T::DbWeight::get().reads(2 as Weight))
			.saturating_add(T::DbWeight::get().reads((1 as Weight)))
			.saturating_add(T::DbWeight::get().writes(1 as Weight))
=======
	fn on_initialize_base(r: u32, ) -> Weight {
		Weight::from_ref_time(3_428_000 as RefTimeWeight)
			// Standard Error: 2_000
			.saturating_add(Weight::from_ref_time(3_171_000 as RefTimeWeight).scalar_saturating_mul(r as RefTimeWeight))
			.saturating_add(T::DbWeight::get().reads(2 as RefTimeWeight))
			.saturating_add(T::DbWeight::get().reads((1 as RefTimeWeight).saturating_mul(r as RefTimeWeight)))
			.saturating_add(T::DbWeight::get().writes(1 as RefTimeWeight))
>>>>>>> 7c1a39f0
	}
	// Storage: Democracy LowestUnbaked (r:1 w:1)
	// Storage: Democracy ReferendumCount (r:1 w:0)
	// Storage: Democracy LastTabledWasExternal (r:1 w:0)
	// Storage: Democracy NextExternal (r:1 w:0)
	// Storage: Democracy PublicProps (r:1 w:0)
	// Storage: Democracy ReferendumInfoOf (r:1 w:0)
<<<<<<< HEAD
	fn on_initialize_base_with_launch_period(_r: u32,) -> Weight {
		(7_867_000 as Weight)
			// Standard Error: 2_000
			.saturating_add((3_177_000 as Weight))
			.saturating_add(T::DbWeight::get().reads(5 as Weight))
			.saturating_add(T::DbWeight::get().reads((1 as Weight)))
			.saturating_add(T::DbWeight::get().writes(1 as Weight))
=======
	fn on_initialize_base_with_launch_period(r: u32, ) -> Weight {
		Weight::from_ref_time(7_867_000 as RefTimeWeight)
			// Standard Error: 2_000
			.saturating_add(Weight::from_ref_time(3_177_000 as RefTimeWeight).scalar_saturating_mul(r as RefTimeWeight))
			.saturating_add(T::DbWeight::get().reads(5 as RefTimeWeight))
			.saturating_add(T::DbWeight::get().reads((1 as RefTimeWeight).saturating_mul(r as RefTimeWeight)))
			.saturating_add(T::DbWeight::get().writes(1 as RefTimeWeight))
>>>>>>> 7c1a39f0
	}
	// Storage: Democracy VotingOf (r:3 w:3)
	// Storage: Democracy ReferendumInfoOf (r:1 w:1)
	// Storage: Balances Locks (r:1 w:1)
<<<<<<< HEAD
	fn delegate(_v: u32,) -> Weight {
		(37_902_000 as Weight)
			// Standard Error: 4_000
			.saturating_add((4_335_000 as Weight))
			.saturating_add(T::DbWeight::get().reads(4 as Weight))
			.saturating_add(T::DbWeight::get().reads((1 as Weight)))
			.saturating_add(T::DbWeight::get().writes(4 as Weight))
			.saturating_add(T::DbWeight::get().writes((1 as Weight)))
	}
	// Storage: Democracy VotingOf (r:2 w:2)
	// Storage: Democracy ReferendumInfoOf (r:1 w:1)
	fn undelegate(_v: u32,) -> Weight {
		(21_272_000 as Weight)
			// Standard Error: 3_000
			.saturating_add((4_351_000 as Weight))
			.saturating_add(T::DbWeight::get().reads(2 as Weight))
			.saturating_add(T::DbWeight::get().reads((1 as Weight)))
			.saturating_add(T::DbWeight::get().writes(2 as Weight))
			.saturating_add(T::DbWeight::get().writes((1 as Weight)))
=======
	fn delegate(r: u32, ) -> Weight {
		Weight::from_ref_time(37_902_000 as RefTimeWeight)
			// Standard Error: 4_000
			.saturating_add(Weight::from_ref_time(4_335_000 as RefTimeWeight).scalar_saturating_mul(r as RefTimeWeight))
			.saturating_add(T::DbWeight::get().reads(4 as RefTimeWeight))
			.saturating_add(T::DbWeight::get().reads((1 as RefTimeWeight).saturating_mul(r as RefTimeWeight)))
			.saturating_add(T::DbWeight::get().writes(4 as RefTimeWeight))
			.saturating_add(T::DbWeight::get().writes((1 as RefTimeWeight).saturating_mul(r as RefTimeWeight)))
	}
	// Storage: Democracy VotingOf (r:2 w:2)
	// Storage: Democracy ReferendumInfoOf (r:1 w:1)
	fn undelegate(r: u32, ) -> Weight {
		Weight::from_ref_time(21_272_000 as RefTimeWeight)
			// Standard Error: 3_000
			.saturating_add(Weight::from_ref_time(4_351_000 as RefTimeWeight).scalar_saturating_mul(r as RefTimeWeight))
			.saturating_add(T::DbWeight::get().reads(2 as RefTimeWeight))
			.saturating_add(T::DbWeight::get().reads((1 as RefTimeWeight).saturating_mul(r as RefTimeWeight)))
			.saturating_add(T::DbWeight::get().writes(2 as RefTimeWeight))
			.saturating_add(T::DbWeight::get().writes((1 as RefTimeWeight).saturating_mul(r as RefTimeWeight)))
>>>>>>> 7c1a39f0
	}
	// Storage: Democracy PublicProps (r:0 w:1)
	fn clear_public_proposals() -> Weight {
		Weight::from_ref_time(4_913_000 as RefTimeWeight)
			.saturating_add(T::DbWeight::get().writes(1 as RefTimeWeight))
	}
<<<<<<< HEAD
	// Storage: Democracy VotingOf (r:1 w:1)
	// Storage: Balances Locks (r:1 w:1)
	// Storage: System Account (r:1 w:1)
	fn unlock_remove() -> Weight {
		(26_619_000 as Weight)
			// Standard Error: 1_000
			.saturating_add((56_000 as Weight))
			.saturating_add(T::DbWeight::get().reads(3 as Weight))
			.saturating_add(T::DbWeight::get().writes(3 as Weight))
=======
	// Storage: Democracy Preimages (r:1 w:1)
	fn note_preimage(b: u32, ) -> Weight {
		Weight::from_ref_time(27_986_000 as RefTimeWeight)
			// Standard Error: 0
			.saturating_add(Weight::from_ref_time(2_000 as RefTimeWeight).scalar_saturating_mul(b as RefTimeWeight))
			.saturating_add(T::DbWeight::get().reads(1 as RefTimeWeight))
			.saturating_add(T::DbWeight::get().writes(1 as RefTimeWeight))
	}
	// Storage: Democracy Preimages (r:1 w:1)
	fn note_imminent_preimage(b: u32, ) -> Weight {
		Weight::from_ref_time(20_058_000 as RefTimeWeight)
			// Standard Error: 0
			.saturating_add(Weight::from_ref_time(2_000 as RefTimeWeight).scalar_saturating_mul(b as RefTimeWeight))
			.saturating_add(T::DbWeight::get().reads(1 as RefTimeWeight))
			.saturating_add(T::DbWeight::get().writes(1 as RefTimeWeight))
	}
	// Storage: Democracy Preimages (r:1 w:1)
	// Storage: System Account (r:1 w:0)
	fn reap_preimage(b: u32, ) -> Weight {
		Weight::from_ref_time(28_619_000 as RefTimeWeight)
			// Standard Error: 0
			.saturating_add(Weight::from_ref_time(1_000 as RefTimeWeight).scalar_saturating_mul(b as RefTimeWeight))
			.saturating_add(T::DbWeight::get().reads(2 as RefTimeWeight))
			.saturating_add(T::DbWeight::get().writes(1 as RefTimeWeight))
	}
	// Storage: Democracy VotingOf (r:1 w:1)
	// Storage: Balances Locks (r:1 w:1)
	// Storage: System Account (r:1 w:1)
	fn unlock_remove(r: u32, ) -> Weight {
		Weight::from_ref_time(26_619_000 as RefTimeWeight)
			// Standard Error: 1_000
			.saturating_add(Weight::from_ref_time(56_000 as RefTimeWeight).scalar_saturating_mul(r as RefTimeWeight))
			.saturating_add(T::DbWeight::get().reads(3 as RefTimeWeight))
			.saturating_add(T::DbWeight::get().writes(3 as RefTimeWeight))
>>>>>>> 7c1a39f0
	}
	// Storage: Democracy VotingOf (r:1 w:1)
	// Storage: Balances Locks (r:1 w:1)
	// Storage: System Account (r:1 w:1)
<<<<<<< HEAD
	fn unlock_set() -> Weight {
		(25_373_000 as Weight)
			// Standard Error: 1_000
			.saturating_add((142_000 as Weight))
			.saturating_add(T::DbWeight::get().reads(3 as Weight))
			.saturating_add(T::DbWeight::get().writes(3 as Weight))
	}
	// Storage: Democracy ReferendumInfoOf (r:1 w:1)
	// Storage: Democracy VotingOf (r:1 w:1)
	fn remove_vote() -> Weight {
		(15_961_000 as Weight)
			// Standard Error: 1_000
			.saturating_add((115_000 as Weight))
			.saturating_add(T::DbWeight::get().reads(2 as Weight))
			.saturating_add(T::DbWeight::get().writes(2 as Weight))
	}
	// Storage: Democracy ReferendumInfoOf (r:1 w:1)
	// Storage: Democracy VotingOf (r:1 w:1)
	fn remove_other_vote() -> Weight {
		(15_992_000 as Weight)
			// Standard Error: 1_000
			.saturating_add((113_000 as Weight))
			.saturating_add(T::DbWeight::get().reads(2 as Weight))
			.saturating_add(T::DbWeight::get().writes(2 as Weight))
=======
	fn unlock_set(r: u32, ) -> Weight {
		Weight::from_ref_time(25_373_000 as RefTimeWeight)
			// Standard Error: 1_000
			.saturating_add(Weight::from_ref_time(142_000 as RefTimeWeight).scalar_saturating_mul(r as RefTimeWeight))
			.saturating_add(T::DbWeight::get().reads(3 as RefTimeWeight))
			.saturating_add(T::DbWeight::get().writes(3 as RefTimeWeight))
	}
	// Storage: Democracy ReferendumInfoOf (r:1 w:1)
	// Storage: Democracy VotingOf (r:1 w:1)
	fn remove_vote(r: u32, ) -> Weight {
		Weight::from_ref_time(15_961_000 as RefTimeWeight)
			// Standard Error: 1_000
			.saturating_add(Weight::from_ref_time(115_000 as RefTimeWeight).scalar_saturating_mul(r as RefTimeWeight))
			.saturating_add(T::DbWeight::get().reads(2 as RefTimeWeight))
			.saturating_add(T::DbWeight::get().writes(2 as RefTimeWeight))
	}
	// Storage: Democracy ReferendumInfoOf (r:1 w:1)
	// Storage: Democracy VotingOf (r:1 w:1)
	fn remove_other_vote(r: u32, ) -> Weight {
		Weight::from_ref_time(15_992_000 as RefTimeWeight)
			// Standard Error: 1_000
			.saturating_add(Weight::from_ref_time(113_000 as RefTimeWeight).scalar_saturating_mul(r as RefTimeWeight))
			.saturating_add(T::DbWeight::get().reads(2 as RefTimeWeight))
			.saturating_add(T::DbWeight::get().writes(2 as RefTimeWeight))
>>>>>>> 7c1a39f0
	}
}

// For backwards compatibility and tests
impl WeightInfo for () {
	// Storage: Democracy PublicPropCount (r:1 w:1)
	// Storage: Democracy PublicProps (r:1 w:1)
	// Storage: Democracy Blacklist (r:1 w:0)
	// Storage: Democracy DepositOf (r:0 w:1)
	fn propose() -> Weight {
		Weight::from_ref_time(48_328_000 as RefTimeWeight)
			.saturating_add(RocksDbWeight::get().reads(3 as RefTimeWeight))
			.saturating_add(RocksDbWeight::get().writes(3 as RefTimeWeight))
	}
	// Storage: Democracy DepositOf (r:1 w:1)
<<<<<<< HEAD
	fn second() -> Weight {
		(30_923_000 as Weight)
			// Standard Error: 1_000
			.saturating_add((142_000 as Weight))
			.saturating_add(RocksDbWeight::get().reads(1 as Weight))
			.saturating_add(RocksDbWeight::get().writes(1 as Weight))
=======
	fn second(s: u32, ) -> Weight {
		Weight::from_ref_time(30_923_000 as RefTimeWeight)
			// Standard Error: 1_000
			.saturating_add(Weight::from_ref_time(142_000 as RefTimeWeight).scalar_saturating_mul(s as RefTimeWeight))
			.saturating_add(RocksDbWeight::get().reads(1 as RefTimeWeight))
			.saturating_add(RocksDbWeight::get().writes(1 as RefTimeWeight))
>>>>>>> 7c1a39f0
	}
	// Storage: Democracy ReferendumInfoOf (r:1 w:1)
	// Storage: Democracy VotingOf (r:1 w:1)
	// Storage: Balances Locks (r:1 w:1)
<<<<<<< HEAD
	fn vote_new() -> Weight {
		(40_345_000 as Weight)
			// Standard Error: 1_000
			.saturating_add((140_000 as Weight))
			.saturating_add(RocksDbWeight::get().reads(3 as Weight))
			.saturating_add(RocksDbWeight::get().writes(3 as Weight))
=======
	fn vote_new(r: u32, ) -> Weight {
		Weight::from_ref_time(40_345_000 as RefTimeWeight)
			// Standard Error: 1_000
			.saturating_add(Weight::from_ref_time(140_000 as RefTimeWeight).scalar_saturating_mul(r as RefTimeWeight))
			.saturating_add(RocksDbWeight::get().reads(3 as RefTimeWeight))
			.saturating_add(RocksDbWeight::get().writes(3 as RefTimeWeight))
>>>>>>> 7c1a39f0
	}
	// Storage: Democracy ReferendumInfoOf (r:1 w:1)
	// Storage: Democracy VotingOf (r:1 w:1)
	// Storage: Balances Locks (r:1 w:1)
<<<<<<< HEAD
	fn vote_existing() -> Weight {
		(39_853_000 as Weight)
			// Standard Error: 1_000
			.saturating_add((150_000 as Weight))
			.saturating_add(RocksDbWeight::get().reads(3 as Weight))
			.saturating_add(RocksDbWeight::get().writes(3 as Weight))
=======
	fn vote_existing(r: u32, ) -> Weight {
		Weight::from_ref_time(39_853_000 as RefTimeWeight)
			// Standard Error: 1_000
			.saturating_add(Weight::from_ref_time(150_000 as RefTimeWeight).scalar_saturating_mul(r as RefTimeWeight))
			.saturating_add(RocksDbWeight::get().reads(3 as RefTimeWeight))
			.saturating_add(RocksDbWeight::get().writes(3 as RefTimeWeight))
>>>>>>> 7c1a39f0
	}
	// Storage: Democracy ReferendumInfoOf (r:1 w:1)
	// Storage: Democracy Cancellations (r:1 w:1)
	fn emergency_cancel() -> Weight {
		Weight::from_ref_time(19_364_000 as RefTimeWeight)
			.saturating_add(RocksDbWeight::get().reads(2 as RefTimeWeight))
			.saturating_add(RocksDbWeight::get().writes(2 as RefTimeWeight))
	}
	// Storage: Democracy PublicProps (r:1 w:1)
	// Storage: Democracy NextExternal (r:1 w:1)
	// Storage: Democracy ReferendumInfoOf (r:1 w:1)
	// Storage: Democracy Blacklist (r:0 w:1)
	// Storage: Democracy DepositOf (r:1 w:1)
	// Storage: System Account (r:1 w:1)
<<<<<<< HEAD
	fn blacklist() -> Weight {
		(57_708_000 as Weight)
			// Standard Error: 4_000
			.saturating_add((192_000 as Weight))
			.saturating_add(RocksDbWeight::get().reads(5 as Weight))
			.saturating_add(RocksDbWeight::get().writes(6 as Weight))
	}
	// Storage: Democracy NextExternal (r:1 w:1)
	// Storage: Democracy Blacklist (r:1 w:0)
	fn external_propose() -> Weight {
		(10_714_000 as Weight)
			// Standard Error: 0
			.saturating_add((33_000 as Weight))
			.saturating_add(RocksDbWeight::get().reads(2 as Weight))
			.saturating_add(RocksDbWeight::get().writes(1 as Weight))
=======
	fn blacklist(p: u32, ) -> Weight {
		Weight::from_ref_time(57_708_000 as RefTimeWeight)
			// Standard Error: 4_000
			.saturating_add(Weight::from_ref_time(192_000 as RefTimeWeight).scalar_saturating_mul(p as RefTimeWeight))
			.saturating_add(RocksDbWeight::get().reads(5 as RefTimeWeight))
			.saturating_add(RocksDbWeight::get().writes(6 as RefTimeWeight))
	}
	// Storage: Democracy NextExternal (r:1 w:1)
	// Storage: Democracy Blacklist (r:1 w:0)
	fn external_propose(v: u32, ) -> Weight {
		Weight::from_ref_time(10_714_000 as RefTimeWeight)
			// Standard Error: 0
			.saturating_add(Weight::from_ref_time(33_000 as RefTimeWeight).scalar_saturating_mul(v as RefTimeWeight))
			.saturating_add(RocksDbWeight::get().reads(2 as RefTimeWeight))
			.saturating_add(RocksDbWeight::get().writes(1 as RefTimeWeight))
>>>>>>> 7c1a39f0
	}
	// Storage: Democracy NextExternal (r:0 w:1)
	fn external_propose_majority() -> Weight {
		Weight::from_ref_time(3_697_000 as RefTimeWeight)
			.saturating_add(RocksDbWeight::get().writes(1 as RefTimeWeight))
	}
	// Storage: Democracy NextExternal (r:0 w:1)
	fn external_propose_default() -> Weight {
		Weight::from_ref_time(3_831_000 as RefTimeWeight)
			.saturating_add(RocksDbWeight::get().writes(1 as RefTimeWeight))
	}
	// Storage: Democracy NextExternal (r:1 w:1)
	// Storage: Democracy ReferendumCount (r:1 w:1)
	// Storage: Democracy ReferendumInfoOf (r:0 w:1)
	fn fast_track() -> Weight {
		Weight::from_ref_time(20_271_000 as RefTimeWeight)
			.saturating_add(RocksDbWeight::get().reads(2 as RefTimeWeight))
			.saturating_add(RocksDbWeight::get().writes(3 as RefTimeWeight))
	}
	// Storage: Democracy NextExternal (r:1 w:1)
	// Storage: Democracy Blacklist (r:1 w:1)
<<<<<<< HEAD
	fn veto_external() -> Weight {
		(21_319_000 as Weight)
			// Standard Error: 0
			.saturating_add((52_000 as Weight))
			.saturating_add(RocksDbWeight::get().reads(2 as Weight))
			.saturating_add(RocksDbWeight::get().writes(2 as Weight))
=======
	fn veto_external(v: u32, ) -> Weight {
		Weight::from_ref_time(21_319_000 as RefTimeWeight)
			// Standard Error: 0
			.saturating_add(Weight::from_ref_time(52_000 as RefTimeWeight).scalar_saturating_mul(v as RefTimeWeight))
			.saturating_add(RocksDbWeight::get().reads(2 as RefTimeWeight))
			.saturating_add(RocksDbWeight::get().writes(2 as RefTimeWeight))
>>>>>>> 7c1a39f0
	}
	// Storage: Democracy PublicProps (r:1 w:1)
	// Storage: Democracy DepositOf (r:1 w:1)
	// Storage: System Account (r:1 w:1)
<<<<<<< HEAD
	fn cancel_proposal() -> Weight {
		(43_960_000 as Weight)
			// Standard Error: 2_000
			.saturating_add((184_000 as Weight))
			.saturating_add(RocksDbWeight::get().reads(3 as Weight))
			.saturating_add(RocksDbWeight::get().writes(3 as Weight))
=======
	fn cancel_proposal(p: u32, ) -> Weight {
		Weight::from_ref_time(43_960_000 as RefTimeWeight)
			// Standard Error: 2_000
			.saturating_add(Weight::from_ref_time(184_000 as RefTimeWeight).scalar_saturating_mul(p as RefTimeWeight))
			.saturating_add(RocksDbWeight::get().reads(3 as RefTimeWeight))
			.saturating_add(RocksDbWeight::get().writes(3 as RefTimeWeight))
>>>>>>> 7c1a39f0
	}
	// Storage: Democracy ReferendumInfoOf (r:0 w:1)
	fn cancel_referendum() -> Weight {
		Weight::from_ref_time(13_475_000 as RefTimeWeight)
			.saturating_add(RocksDbWeight::get().writes(1 as RefTimeWeight))
	}
	// Storage: Scheduler Lookup (r:1 w:1)
	// Storage: Scheduler Agenda (r:1 w:1)
<<<<<<< HEAD
	fn cancel_queued() -> Weight {
		(24_320_000 as Weight)
			// Standard Error: 1_000
			.saturating_add((560_000 as Weight))
			.saturating_add(RocksDbWeight::get().reads(2 as Weight))
			.saturating_add(RocksDbWeight::get().writes(2 as Weight))
=======
	fn cancel_queued(r: u32, ) -> Weight {
		Weight::from_ref_time(24_320_000 as RefTimeWeight)
			// Standard Error: 1_000
			.saturating_add(Weight::from_ref_time(560_000 as RefTimeWeight).scalar_saturating_mul(r as RefTimeWeight))
			.saturating_add(RocksDbWeight::get().reads(2 as RefTimeWeight))
			.saturating_add(RocksDbWeight::get().writes(2 as RefTimeWeight))
>>>>>>> 7c1a39f0
	}
	// Storage: Democracy LowestUnbaked (r:1 w:1)
	// Storage: Democracy ReferendumCount (r:1 w:0)
	// Storage: Democracy ReferendumInfoOf (r:1 w:0)
<<<<<<< HEAD
	fn on_initialize_base(_r: u32,) -> Weight {
		(3_428_000 as Weight)
			// Standard Error: 2_000
			.saturating_add((3_171_000 as Weight))
			.saturating_add(RocksDbWeight::get().reads(2 as Weight))
			.saturating_add(RocksDbWeight::get().reads((1 as Weight)))
			.saturating_add(RocksDbWeight::get().writes(1 as Weight))
=======
	fn on_initialize_base(r: u32, ) -> Weight {
		Weight::from_ref_time(3_428_000 as RefTimeWeight)
			// Standard Error: 2_000
			.saturating_add(Weight::from_ref_time(3_171_000 as RefTimeWeight).scalar_saturating_mul(r as RefTimeWeight))
			.saturating_add(RocksDbWeight::get().reads(2 as RefTimeWeight))
			.saturating_add(RocksDbWeight::get().reads((1 as RefTimeWeight).saturating_mul(r as RefTimeWeight)))
			.saturating_add(RocksDbWeight::get().writes(1 as RefTimeWeight))
>>>>>>> 7c1a39f0
	}
	// Storage: Democracy LowestUnbaked (r:1 w:1)
	// Storage: Democracy ReferendumCount (r:1 w:0)
	// Storage: Democracy LastTabledWasExternal (r:1 w:0)
	// Storage: Democracy NextExternal (r:1 w:0)
	// Storage: Democracy PublicProps (r:1 w:0)
	// Storage: Democracy ReferendumInfoOf (r:1 w:0)
<<<<<<< HEAD
	fn on_initialize_base_with_launch_period(_r: u32,) -> Weight {
		(7_867_000 as Weight)
			// Standard Error: 2_000
			.saturating_add((3_177_000 as Weight))
			.saturating_add(RocksDbWeight::get().reads(5 as Weight))
			.saturating_add(RocksDbWeight::get().reads((1 as Weight)))
			.saturating_add(RocksDbWeight::get().writes(1 as Weight))
=======
	fn on_initialize_base_with_launch_period(r: u32, ) -> Weight {
		Weight::from_ref_time(7_867_000 as RefTimeWeight)
			// Standard Error: 2_000
			.saturating_add(Weight::from_ref_time(3_177_000 as RefTimeWeight).scalar_saturating_mul(r as RefTimeWeight))
			.saturating_add(RocksDbWeight::get().reads(5 as RefTimeWeight))
			.saturating_add(RocksDbWeight::get().reads((1 as RefTimeWeight).saturating_mul(r as RefTimeWeight)))
			.saturating_add(RocksDbWeight::get().writes(1 as RefTimeWeight))
>>>>>>> 7c1a39f0
	}
	// Storage: Democracy VotingOf (r:3 w:3)
	// Storage: Democracy ReferendumInfoOf (r:1 w:1)
	// Storage: Balances Locks (r:1 w:1)
<<<<<<< HEAD
	fn delegate(_v: u32,) -> Weight {
		(37_902_000 as Weight)
			// Standard Error: 4_000
			.saturating_add((4_335_000 as Weight))
			.saturating_add(RocksDbWeight::get().reads(4 as Weight))
			.saturating_add(RocksDbWeight::get().reads((1 as Weight)))
			.saturating_add(RocksDbWeight::get().writes(4 as Weight))
			.saturating_add(RocksDbWeight::get().writes((1 as Weight)))
	}
	// Storage: Democracy VotingOf (r:2 w:2)
	// Storage: Democracy ReferendumInfoOf (r:1 w:1)
	fn undelegate(_v: u32,) -> Weight {
		(21_272_000 as Weight)
			// Standard Error: 3_000
			.saturating_add((4_351_000 as Weight))
			.saturating_add(RocksDbWeight::get().reads(2 as Weight))
			.saturating_add(RocksDbWeight::get().reads((1 as Weight)))
			.saturating_add(RocksDbWeight::get().writes(2 as Weight))
			.saturating_add(RocksDbWeight::get().writes((1 as Weight)))
=======
	fn delegate(r: u32, ) -> Weight {
		Weight::from_ref_time(37_902_000 as RefTimeWeight)
			// Standard Error: 4_000
			.saturating_add(Weight::from_ref_time(4_335_000 as RefTimeWeight).scalar_saturating_mul(r as RefTimeWeight))
			.saturating_add(RocksDbWeight::get().reads(4 as RefTimeWeight))
			.saturating_add(RocksDbWeight::get().reads((1 as RefTimeWeight).saturating_mul(r as RefTimeWeight)))
			.saturating_add(RocksDbWeight::get().writes(4 as RefTimeWeight))
			.saturating_add(RocksDbWeight::get().writes((1 as RefTimeWeight).saturating_mul(r as RefTimeWeight)))
	}
	// Storage: Democracy VotingOf (r:2 w:2)
	// Storage: Democracy ReferendumInfoOf (r:1 w:1)
	fn undelegate(r: u32, ) -> Weight {
		Weight::from_ref_time(21_272_000 as RefTimeWeight)
			// Standard Error: 3_000
			.saturating_add(Weight::from_ref_time(4_351_000 as RefTimeWeight).scalar_saturating_mul(r as RefTimeWeight))
			.saturating_add(RocksDbWeight::get().reads(2 as RefTimeWeight))
			.saturating_add(RocksDbWeight::get().reads((1 as RefTimeWeight).saturating_mul(r as RefTimeWeight)))
			.saturating_add(RocksDbWeight::get().writes(2 as RefTimeWeight))
			.saturating_add(RocksDbWeight::get().writes((1 as RefTimeWeight).saturating_mul(r as RefTimeWeight)))
>>>>>>> 7c1a39f0
	}
	// Storage: Democracy PublicProps (r:0 w:1)
	fn clear_public_proposals() -> Weight {
		Weight::from_ref_time(4_913_000 as RefTimeWeight)
			.saturating_add(RocksDbWeight::get().writes(1 as RefTimeWeight))
	}
<<<<<<< HEAD
	// Storage: Democracy VotingOf (r:1 w:1)
	// Storage: Balances Locks (r:1 w:1)
	// Storage: System Account (r:1 w:1)
	fn unlock_remove() -> Weight {
		(26_619_000 as Weight)
			// Standard Error: 1_000
			.saturating_add((56_000 as Weight))
			.saturating_add(RocksDbWeight::get().reads(3 as Weight))
			.saturating_add(RocksDbWeight::get().writes(3 as Weight))
=======
	// Storage: Democracy Preimages (r:1 w:1)
	fn note_preimage(b: u32, ) -> Weight {
		Weight::from_ref_time(27_986_000 as RefTimeWeight)
			// Standard Error: 0
			.saturating_add(Weight::from_ref_time(2_000 as RefTimeWeight).scalar_saturating_mul(b as RefTimeWeight))
			.saturating_add(RocksDbWeight::get().reads(1 as RefTimeWeight))
			.saturating_add(RocksDbWeight::get().writes(1 as RefTimeWeight))
	}
	// Storage: Democracy Preimages (r:1 w:1)
	fn note_imminent_preimage(b: u32, ) -> Weight {
		Weight::from_ref_time(20_058_000 as RefTimeWeight)
			// Standard Error: 0
			.saturating_add(Weight::from_ref_time(2_000 as RefTimeWeight).scalar_saturating_mul(b as RefTimeWeight))
			.saturating_add(RocksDbWeight::get().reads(1 as RefTimeWeight))
			.saturating_add(RocksDbWeight::get().writes(1 as RefTimeWeight))
	}
	// Storage: Democracy Preimages (r:1 w:1)
	// Storage: System Account (r:1 w:0)
	fn reap_preimage(b: u32, ) -> Weight {
		Weight::from_ref_time(28_619_000 as RefTimeWeight)
			// Standard Error: 0
			.saturating_add(Weight::from_ref_time(1_000 as RefTimeWeight).scalar_saturating_mul(b as RefTimeWeight))
			.saturating_add(RocksDbWeight::get().reads(2 as RefTimeWeight))
			.saturating_add(RocksDbWeight::get().writes(1 as RefTimeWeight))
	}
	// Storage: Democracy VotingOf (r:1 w:1)
	// Storage: Balances Locks (r:1 w:1)
	// Storage: System Account (r:1 w:1)
	fn unlock_remove(r: u32, ) -> Weight {
		Weight::from_ref_time(26_619_000 as RefTimeWeight)
			// Standard Error: 1_000
			.saturating_add(Weight::from_ref_time(56_000 as RefTimeWeight).scalar_saturating_mul(r as RefTimeWeight))
			.saturating_add(RocksDbWeight::get().reads(3 as RefTimeWeight))
			.saturating_add(RocksDbWeight::get().writes(3 as RefTimeWeight))
>>>>>>> 7c1a39f0
	}
	// Storage: Democracy VotingOf (r:1 w:1)
	// Storage: Balances Locks (r:1 w:1)
	// Storage: System Account (r:1 w:1)
<<<<<<< HEAD
	fn unlock_set() -> Weight {
		(25_373_000 as Weight)
			// Standard Error: 1_000
			.saturating_add((142_000 as Weight))
			.saturating_add(RocksDbWeight::get().reads(3 as Weight))
			.saturating_add(RocksDbWeight::get().writes(3 as Weight))
	}
	// Storage: Democracy ReferendumInfoOf (r:1 w:1)
	// Storage: Democracy VotingOf (r:1 w:1)
	fn remove_vote() -> Weight {
		(15_961_000 as Weight)
			// Standard Error: 1_000
			.saturating_add((115_000 as Weight))
			.saturating_add(RocksDbWeight::get().reads(2 as Weight))
			.saturating_add(RocksDbWeight::get().writes(2 as Weight))
	}
	// Storage: Democracy ReferendumInfoOf (r:1 w:1)
	// Storage: Democracy VotingOf (r:1 w:1)
	fn remove_other_vote() -> Weight {
		(15_992_000 as Weight)
			// Standard Error: 1_000
			.saturating_add((113_000 as Weight))
			.saturating_add(RocksDbWeight::get().reads(2 as Weight))
			.saturating_add(RocksDbWeight::get().writes(2 as Weight))
=======
	fn unlock_set(r: u32, ) -> Weight {
		Weight::from_ref_time(25_373_000 as RefTimeWeight)
			// Standard Error: 1_000
			.saturating_add(Weight::from_ref_time(142_000 as RefTimeWeight).scalar_saturating_mul(r as RefTimeWeight))
			.saturating_add(RocksDbWeight::get().reads(3 as RefTimeWeight))
			.saturating_add(RocksDbWeight::get().writes(3 as RefTimeWeight))
	}
	// Storage: Democracy ReferendumInfoOf (r:1 w:1)
	// Storage: Democracy VotingOf (r:1 w:1)
	fn remove_vote(r: u32, ) -> Weight {
		Weight::from_ref_time(15_961_000 as RefTimeWeight)
			// Standard Error: 1_000
			.saturating_add(Weight::from_ref_time(115_000 as RefTimeWeight).scalar_saturating_mul(r as RefTimeWeight))
			.saturating_add(RocksDbWeight::get().reads(2 as RefTimeWeight))
			.saturating_add(RocksDbWeight::get().writes(2 as RefTimeWeight))
	}
	// Storage: Democracy ReferendumInfoOf (r:1 w:1)
	// Storage: Democracy VotingOf (r:1 w:1)
	fn remove_other_vote(r: u32, ) -> Weight {
		Weight::from_ref_time(15_992_000 as RefTimeWeight)
			// Standard Error: 1_000
			.saturating_add(Weight::from_ref_time(113_000 as RefTimeWeight).scalar_saturating_mul(r as RefTimeWeight))
			.saturating_add(RocksDbWeight::get().reads(2 as RefTimeWeight))
			.saturating_add(RocksDbWeight::get().writes(2 as RefTimeWeight))
>>>>>>> 7c1a39f0
	}
}<|MERGE_RESOLUTION|>--- conflicted
+++ resolved
@@ -45,28 +45,31 @@
 /// Weight functions needed for pallet_democracy.
 pub trait WeightInfo {
 	fn propose() -> Weight;
-	fn second() -> Weight;
-	fn vote_new() -> Weight;
-	fn vote_existing() -> Weight;
+	fn second(s: u32, ) -> Weight;
+	fn vote_new(r: u32, ) -> Weight;
+	fn vote_existing(r: u32, ) -> Weight;
 	fn emergency_cancel() -> Weight;
-	fn blacklist() -> Weight;
-	fn external_propose() -> Weight;
+	fn blacklist(p: u32, ) -> Weight;
+	fn external_propose(v: u32, ) -> Weight;
 	fn external_propose_majority() -> Weight;
 	fn external_propose_default() -> Weight;
 	fn fast_track() -> Weight;
-	fn veto_external() -> Weight;
-	fn cancel_proposal() -> Weight;
+	fn veto_external(v: u32, ) -> Weight;
+	fn cancel_proposal(p: u32, ) -> Weight;
 	fn cancel_referendum() -> Weight;
-	fn cancel_queued() -> Weight;
-	fn on_initialize_base(r: u32,) -> Weight;
-	fn on_initialize_base_with_launch_period(r: u32,) -> Weight;
-	fn delegate(v: u32) -> Weight;
-	fn undelegate(v: u32) -> Weight;
+	fn cancel_queued(r: u32, ) -> Weight;
+	fn on_initialize_base(r: u32, ) -> Weight;
+	fn on_initialize_base_with_launch_period(r: u32, ) -> Weight;
+	fn delegate(r: u32, ) -> Weight;
+	fn undelegate(r: u32, ) -> Weight;
 	fn clear_public_proposals() -> Weight;
-	fn unlock_remove() -> Weight;
-	fn unlock_set() -> Weight;
-	fn remove_vote() -> Weight;
-	fn remove_other_vote() -> Weight;
+	fn note_preimage(b: u32, ) -> Weight;
+	fn note_imminent_preimage(b: u32, ) -> Weight;
+	fn reap_preimage(b: u32, ) -> Weight;
+	fn unlock_remove(r: u32, ) -> Weight;
+	fn unlock_set(r: u32, ) -> Weight;
+	fn remove_vote(r: u32, ) -> Weight;
+	fn remove_other_vote(r: u32, ) -> Weight;
 }
 
 /// Weights for pallet_democracy using the Substrate node and recommended hardware.
@@ -82,58 +85,32 @@
 			.saturating_add(T::DbWeight::get().writes(3 as RefTimeWeight))
 	}
 	// Storage: Democracy DepositOf (r:1 w:1)
-<<<<<<< HEAD
-	fn second() -> Weight {
-		(30_923_000 as Weight)
-			// Standard Error: 1_000
-			.saturating_add(T::DbWeight::get().reads(1 as Weight))
-			.saturating_add(T::DbWeight::get().writes(1 as Weight))
-=======
 	fn second(s: u32, ) -> Weight {
 		Weight::from_ref_time(30_923_000 as RefTimeWeight)
 			// Standard Error: 1_000
 			.saturating_add(Weight::from_ref_time(142_000 as RefTimeWeight).scalar_saturating_mul(s as RefTimeWeight))
 			.saturating_add(T::DbWeight::get().reads(1 as RefTimeWeight))
 			.saturating_add(T::DbWeight::get().writes(1 as RefTimeWeight))
->>>>>>> 7c1a39f0
-	}
-	// Storage: Democracy ReferendumInfoOf (r:1 w:1)
-	// Storage: Democracy VotingOf (r:1 w:1)
-	// Storage: Balances Locks (r:1 w:1)
-<<<<<<< HEAD
-	fn vote_new() -> Weight {
-		(40_345_000 as Weight)
-			// Standard Error: 1_000
-			.saturating_add((140_000 as Weight))
-			.saturating_add(T::DbWeight::get().reads(3 as Weight))
-			.saturating_add(T::DbWeight::get().writes(3 as Weight))
-=======
+	}
+	// Storage: Democracy ReferendumInfoOf (r:1 w:1)
+	// Storage: Democracy VotingOf (r:1 w:1)
+	// Storage: Balances Locks (r:1 w:1)
 	fn vote_new(r: u32, ) -> Weight {
 		Weight::from_ref_time(40_345_000 as RefTimeWeight)
 			// Standard Error: 1_000
 			.saturating_add(Weight::from_ref_time(140_000 as RefTimeWeight).scalar_saturating_mul(r as RefTimeWeight))
 			.saturating_add(T::DbWeight::get().reads(3 as RefTimeWeight))
 			.saturating_add(T::DbWeight::get().writes(3 as RefTimeWeight))
->>>>>>> 7c1a39f0
-	}
-	// Storage: Democracy ReferendumInfoOf (r:1 w:1)
-	// Storage: Democracy VotingOf (r:1 w:1)
-	// Storage: Balances Locks (r:1 w:1)
-<<<<<<< HEAD
-	fn vote_existing() -> Weight {
-		(39_853_000 as Weight)
-			// Standard Error: 1_000
-			.saturating_add((150_000 as Weight))
-			.saturating_add(T::DbWeight::get().reads(3 as Weight))
-			.saturating_add(T::DbWeight::get().writes(3 as Weight))
-=======
+	}
+	// Storage: Democracy ReferendumInfoOf (r:1 w:1)
+	// Storage: Democracy VotingOf (r:1 w:1)
+	// Storage: Balances Locks (r:1 w:1)
 	fn vote_existing(r: u32, ) -> Weight {
 		Weight::from_ref_time(39_853_000 as RefTimeWeight)
 			// Standard Error: 1_000
 			.saturating_add(Weight::from_ref_time(150_000 as RefTimeWeight).scalar_saturating_mul(r as RefTimeWeight))
 			.saturating_add(T::DbWeight::get().reads(3 as RefTimeWeight))
 			.saturating_add(T::DbWeight::get().writes(3 as RefTimeWeight))
->>>>>>> 7c1a39f0
 	}
 	// Storage: Democracy ReferendumInfoOf (r:1 w:1)
 	// Storage: Democracy Cancellations (r:1 w:1)
@@ -148,23 +125,6 @@
 	// Storage: Democracy Blacklist (r:0 w:1)
 	// Storage: Democracy DepositOf (r:1 w:1)
 	// Storage: System Account (r:1 w:1)
-<<<<<<< HEAD
-	fn blacklist() -> Weight {
-		(57_708_000 as Weight)
-			// Standard Error: 4_000
-			.saturating_add((192_000 as Weight))
-			.saturating_add(T::DbWeight::get().reads(5 as Weight))
-			.saturating_add(T::DbWeight::get().writes(6 as Weight))
-	}
-	// Storage: Democracy NextExternal (r:1 w:1)
-	// Storage: Democracy Blacklist (r:1 w:0)
-	fn external_propose() -> Weight {
-		(10_714_000 as Weight)
-			// Standard Error: 0
-			.saturating_add((33_000 as Weight))
-			.saturating_add(T::DbWeight::get().reads(2 as Weight))
-			.saturating_add(T::DbWeight::get().writes(1 as Weight))
-=======
 	fn blacklist(p: u32, ) -> Weight {
 		Weight::from_ref_time(57_708_000 as RefTimeWeight)
 			// Standard Error: 4_000
@@ -180,7 +140,6 @@
 			.saturating_add(Weight::from_ref_time(33_000 as RefTimeWeight).scalar_saturating_mul(v as RefTimeWeight))
 			.saturating_add(T::DbWeight::get().reads(2 as RefTimeWeight))
 			.saturating_add(T::DbWeight::get().writes(1 as RefTimeWeight))
->>>>>>> 7c1a39f0
 	}
 	// Storage: Democracy NextExternal (r:0 w:1)
 	fn external_propose_majority() -> Weight {
@@ -202,40 +161,22 @@
 	}
 	// Storage: Democracy NextExternal (r:1 w:1)
 	// Storage: Democracy Blacklist (r:1 w:1)
-<<<<<<< HEAD
-	fn veto_external() -> Weight {
-		(21_319_000 as Weight)
-			// Standard Error: 0
-			.saturating_add((52_000 as Weight))
-			.saturating_add(T::DbWeight::get().reads(2 as Weight))
-			.saturating_add(T::DbWeight::get().writes(2 as Weight))
-=======
 	fn veto_external(v: u32, ) -> Weight {
 		Weight::from_ref_time(21_319_000 as RefTimeWeight)
 			// Standard Error: 0
 			.saturating_add(Weight::from_ref_time(52_000 as RefTimeWeight).scalar_saturating_mul(v as RefTimeWeight))
 			.saturating_add(T::DbWeight::get().reads(2 as RefTimeWeight))
 			.saturating_add(T::DbWeight::get().writes(2 as RefTimeWeight))
->>>>>>> 7c1a39f0
 	}
 	// Storage: Democracy PublicProps (r:1 w:1)
 	// Storage: Democracy DepositOf (r:1 w:1)
 	// Storage: System Account (r:1 w:1)
-<<<<<<< HEAD
-	fn cancel_proposal() -> Weight {
-		(43_960_000 as Weight)
-			// Standard Error: 2_000
-			.saturating_add((184_000 as Weight))
-			.saturating_add(T::DbWeight::get().reads(3 as Weight))
-			.saturating_add(T::DbWeight::get().writes(3 as Weight))
-=======
 	fn cancel_proposal(p: u32, ) -> Weight {
 		Weight::from_ref_time(43_960_000 as RefTimeWeight)
 			// Standard Error: 2_000
 			.saturating_add(Weight::from_ref_time(184_000 as RefTimeWeight).scalar_saturating_mul(p as RefTimeWeight))
 			.saturating_add(T::DbWeight::get().reads(3 as RefTimeWeight))
 			.saturating_add(T::DbWeight::get().writes(3 as RefTimeWeight))
->>>>>>> 7c1a39f0
 	}
 	// Storage: Democracy ReferendumInfoOf (r:0 w:1)
 	fn cancel_referendum() -> Weight {
@@ -244,34 +185,16 @@
 	}
 	// Storage: Scheduler Lookup (r:1 w:1)
 	// Storage: Scheduler Agenda (r:1 w:1)
-<<<<<<< HEAD
-	fn cancel_queued() -> Weight {
-		(24_320_000 as Weight)
-			// Standard Error: 1_000
-			.saturating_add((560_000 as Weight))
-			.saturating_add(T::DbWeight::get().reads(2 as Weight))
-			.saturating_add(T::DbWeight::get().writes(2 as Weight))
-=======
 	fn cancel_queued(r: u32, ) -> Weight {
 		Weight::from_ref_time(24_320_000 as RefTimeWeight)
 			// Standard Error: 1_000
 			.saturating_add(Weight::from_ref_time(560_000 as RefTimeWeight).scalar_saturating_mul(r as RefTimeWeight))
 			.saturating_add(T::DbWeight::get().reads(2 as RefTimeWeight))
 			.saturating_add(T::DbWeight::get().writes(2 as RefTimeWeight))
->>>>>>> 7c1a39f0
 	}
 	// Storage: Democracy LowestUnbaked (r:1 w:1)
 	// Storage: Democracy ReferendumCount (r:1 w:0)
 	// Storage: Democracy ReferendumInfoOf (r:1 w:0)
-<<<<<<< HEAD
-	fn on_initialize_base(_r: u32,) -> Weight {
-		(3_428_000 as Weight)
-			// Standard Error: 2_000
-			.saturating_add((3_171_000 as Weight))
-			.saturating_add(T::DbWeight::get().reads(2 as Weight))
-			.saturating_add(T::DbWeight::get().reads((1 as Weight)))
-			.saturating_add(T::DbWeight::get().writes(1 as Weight))
-=======
 	fn on_initialize_base(r: u32, ) -> Weight {
 		Weight::from_ref_time(3_428_000 as RefTimeWeight)
 			// Standard Error: 2_000
@@ -279,7 +202,6 @@
 			.saturating_add(T::DbWeight::get().reads(2 as RefTimeWeight))
 			.saturating_add(T::DbWeight::get().reads((1 as RefTimeWeight).saturating_mul(r as RefTimeWeight)))
 			.saturating_add(T::DbWeight::get().writes(1 as RefTimeWeight))
->>>>>>> 7c1a39f0
 	}
 	// Storage: Democracy LowestUnbaked (r:1 w:1)
 	// Storage: Democracy ReferendumCount (r:1 w:0)
@@ -287,15 +209,6 @@
 	// Storage: Democracy NextExternal (r:1 w:0)
 	// Storage: Democracy PublicProps (r:1 w:0)
 	// Storage: Democracy ReferendumInfoOf (r:1 w:0)
-<<<<<<< HEAD
-	fn on_initialize_base_with_launch_period(_r: u32,) -> Weight {
-		(7_867_000 as Weight)
-			// Standard Error: 2_000
-			.saturating_add((3_177_000 as Weight))
-			.saturating_add(T::DbWeight::get().reads(5 as Weight))
-			.saturating_add(T::DbWeight::get().reads((1 as Weight)))
-			.saturating_add(T::DbWeight::get().writes(1 as Weight))
-=======
 	fn on_initialize_base_with_launch_period(r: u32, ) -> Weight {
 		Weight::from_ref_time(7_867_000 as RefTimeWeight)
 			// Standard Error: 2_000
@@ -303,32 +216,10 @@
 			.saturating_add(T::DbWeight::get().reads(5 as RefTimeWeight))
 			.saturating_add(T::DbWeight::get().reads((1 as RefTimeWeight).saturating_mul(r as RefTimeWeight)))
 			.saturating_add(T::DbWeight::get().writes(1 as RefTimeWeight))
->>>>>>> 7c1a39f0
 	}
 	// Storage: Democracy VotingOf (r:3 w:3)
 	// Storage: Democracy ReferendumInfoOf (r:1 w:1)
 	// Storage: Balances Locks (r:1 w:1)
-<<<<<<< HEAD
-	fn delegate(_v: u32,) -> Weight {
-		(37_902_000 as Weight)
-			// Standard Error: 4_000
-			.saturating_add((4_335_000 as Weight))
-			.saturating_add(T::DbWeight::get().reads(4 as Weight))
-			.saturating_add(T::DbWeight::get().reads((1 as Weight)))
-			.saturating_add(T::DbWeight::get().writes(4 as Weight))
-			.saturating_add(T::DbWeight::get().writes((1 as Weight)))
-	}
-	// Storage: Democracy VotingOf (r:2 w:2)
-	// Storage: Democracy ReferendumInfoOf (r:1 w:1)
-	fn undelegate(_v: u32,) -> Weight {
-		(21_272_000 as Weight)
-			// Standard Error: 3_000
-			.saturating_add((4_351_000 as Weight))
-			.saturating_add(T::DbWeight::get().reads(2 as Weight))
-			.saturating_add(T::DbWeight::get().reads((1 as Weight)))
-			.saturating_add(T::DbWeight::get().writes(2 as Weight))
-			.saturating_add(T::DbWeight::get().writes((1 as Weight)))
-=======
 	fn delegate(r: u32, ) -> Weight {
 		Weight::from_ref_time(37_902_000 as RefTimeWeight)
 			// Standard Error: 4_000
@@ -348,24 +239,12 @@
 			.saturating_add(T::DbWeight::get().reads((1 as RefTimeWeight).saturating_mul(r as RefTimeWeight)))
 			.saturating_add(T::DbWeight::get().writes(2 as RefTimeWeight))
 			.saturating_add(T::DbWeight::get().writes((1 as RefTimeWeight).saturating_mul(r as RefTimeWeight)))
->>>>>>> 7c1a39f0
 	}
 	// Storage: Democracy PublicProps (r:0 w:1)
 	fn clear_public_proposals() -> Weight {
 		Weight::from_ref_time(4_913_000 as RefTimeWeight)
 			.saturating_add(T::DbWeight::get().writes(1 as RefTimeWeight))
 	}
-<<<<<<< HEAD
-	// Storage: Democracy VotingOf (r:1 w:1)
-	// Storage: Balances Locks (r:1 w:1)
-	// Storage: System Account (r:1 w:1)
-	fn unlock_remove() -> Weight {
-		(26_619_000 as Weight)
-			// Standard Error: 1_000
-			.saturating_add((56_000 as Weight))
-			.saturating_add(T::DbWeight::get().reads(3 as Weight))
-			.saturating_add(T::DbWeight::get().writes(3 as Weight))
-=======
 	// Storage: Democracy Preimages (r:1 w:1)
 	fn note_preimage(b: u32, ) -> Weight {
 		Weight::from_ref_time(27_986_000 as RefTimeWeight)
@@ -400,37 +279,10 @@
 			.saturating_add(Weight::from_ref_time(56_000 as RefTimeWeight).scalar_saturating_mul(r as RefTimeWeight))
 			.saturating_add(T::DbWeight::get().reads(3 as RefTimeWeight))
 			.saturating_add(T::DbWeight::get().writes(3 as RefTimeWeight))
->>>>>>> 7c1a39f0
-	}
-	// Storage: Democracy VotingOf (r:1 w:1)
-	// Storage: Balances Locks (r:1 w:1)
-	// Storage: System Account (r:1 w:1)
-<<<<<<< HEAD
-	fn unlock_set() -> Weight {
-		(25_373_000 as Weight)
-			// Standard Error: 1_000
-			.saturating_add((142_000 as Weight))
-			.saturating_add(T::DbWeight::get().reads(3 as Weight))
-			.saturating_add(T::DbWeight::get().writes(3 as Weight))
-	}
-	// Storage: Democracy ReferendumInfoOf (r:1 w:1)
-	// Storage: Democracy VotingOf (r:1 w:1)
-	fn remove_vote() -> Weight {
-		(15_961_000 as Weight)
-			// Standard Error: 1_000
-			.saturating_add((115_000 as Weight))
-			.saturating_add(T::DbWeight::get().reads(2 as Weight))
-			.saturating_add(T::DbWeight::get().writes(2 as Weight))
-	}
-	// Storage: Democracy ReferendumInfoOf (r:1 w:1)
-	// Storage: Democracy VotingOf (r:1 w:1)
-	fn remove_other_vote() -> Weight {
-		(15_992_000 as Weight)
-			// Standard Error: 1_000
-			.saturating_add((113_000 as Weight))
-			.saturating_add(T::DbWeight::get().reads(2 as Weight))
-			.saturating_add(T::DbWeight::get().writes(2 as Weight))
-=======
+	}
+	// Storage: Democracy VotingOf (r:1 w:1)
+	// Storage: Balances Locks (r:1 w:1)
+	// Storage: System Account (r:1 w:1)
 	fn unlock_set(r: u32, ) -> Weight {
 		Weight::from_ref_time(25_373_000 as RefTimeWeight)
 			// Standard Error: 1_000
@@ -455,7 +307,6 @@
 			.saturating_add(Weight::from_ref_time(113_000 as RefTimeWeight).scalar_saturating_mul(r as RefTimeWeight))
 			.saturating_add(T::DbWeight::get().reads(2 as RefTimeWeight))
 			.saturating_add(T::DbWeight::get().writes(2 as RefTimeWeight))
->>>>>>> 7c1a39f0
 	}
 }
 
@@ -471,59 +322,32 @@
 			.saturating_add(RocksDbWeight::get().writes(3 as RefTimeWeight))
 	}
 	// Storage: Democracy DepositOf (r:1 w:1)
-<<<<<<< HEAD
-	fn second() -> Weight {
-		(30_923_000 as Weight)
-			// Standard Error: 1_000
-			.saturating_add((142_000 as Weight))
-			.saturating_add(RocksDbWeight::get().reads(1 as Weight))
-			.saturating_add(RocksDbWeight::get().writes(1 as Weight))
-=======
 	fn second(s: u32, ) -> Weight {
 		Weight::from_ref_time(30_923_000 as RefTimeWeight)
 			// Standard Error: 1_000
 			.saturating_add(Weight::from_ref_time(142_000 as RefTimeWeight).scalar_saturating_mul(s as RefTimeWeight))
 			.saturating_add(RocksDbWeight::get().reads(1 as RefTimeWeight))
 			.saturating_add(RocksDbWeight::get().writes(1 as RefTimeWeight))
->>>>>>> 7c1a39f0
-	}
-	// Storage: Democracy ReferendumInfoOf (r:1 w:1)
-	// Storage: Democracy VotingOf (r:1 w:1)
-	// Storage: Balances Locks (r:1 w:1)
-<<<<<<< HEAD
-	fn vote_new() -> Weight {
-		(40_345_000 as Weight)
-			// Standard Error: 1_000
-			.saturating_add((140_000 as Weight))
-			.saturating_add(RocksDbWeight::get().reads(3 as Weight))
-			.saturating_add(RocksDbWeight::get().writes(3 as Weight))
-=======
+	}
+	// Storage: Democracy ReferendumInfoOf (r:1 w:1)
+	// Storage: Democracy VotingOf (r:1 w:1)
+	// Storage: Balances Locks (r:1 w:1)
 	fn vote_new(r: u32, ) -> Weight {
 		Weight::from_ref_time(40_345_000 as RefTimeWeight)
 			// Standard Error: 1_000
 			.saturating_add(Weight::from_ref_time(140_000 as RefTimeWeight).scalar_saturating_mul(r as RefTimeWeight))
 			.saturating_add(RocksDbWeight::get().reads(3 as RefTimeWeight))
 			.saturating_add(RocksDbWeight::get().writes(3 as RefTimeWeight))
->>>>>>> 7c1a39f0
-	}
-	// Storage: Democracy ReferendumInfoOf (r:1 w:1)
-	// Storage: Democracy VotingOf (r:1 w:1)
-	// Storage: Balances Locks (r:1 w:1)
-<<<<<<< HEAD
-	fn vote_existing() -> Weight {
-		(39_853_000 as Weight)
-			// Standard Error: 1_000
-			.saturating_add((150_000 as Weight))
-			.saturating_add(RocksDbWeight::get().reads(3 as Weight))
-			.saturating_add(RocksDbWeight::get().writes(3 as Weight))
-=======
+	}
+	// Storage: Democracy ReferendumInfoOf (r:1 w:1)
+	// Storage: Democracy VotingOf (r:1 w:1)
+	// Storage: Balances Locks (r:1 w:1)
 	fn vote_existing(r: u32, ) -> Weight {
 		Weight::from_ref_time(39_853_000 as RefTimeWeight)
 			// Standard Error: 1_000
 			.saturating_add(Weight::from_ref_time(150_000 as RefTimeWeight).scalar_saturating_mul(r as RefTimeWeight))
 			.saturating_add(RocksDbWeight::get().reads(3 as RefTimeWeight))
 			.saturating_add(RocksDbWeight::get().writes(3 as RefTimeWeight))
->>>>>>> 7c1a39f0
 	}
 	// Storage: Democracy ReferendumInfoOf (r:1 w:1)
 	// Storage: Democracy Cancellations (r:1 w:1)
@@ -538,23 +362,6 @@
 	// Storage: Democracy Blacklist (r:0 w:1)
 	// Storage: Democracy DepositOf (r:1 w:1)
 	// Storage: System Account (r:1 w:1)
-<<<<<<< HEAD
-	fn blacklist() -> Weight {
-		(57_708_000 as Weight)
-			// Standard Error: 4_000
-			.saturating_add((192_000 as Weight))
-			.saturating_add(RocksDbWeight::get().reads(5 as Weight))
-			.saturating_add(RocksDbWeight::get().writes(6 as Weight))
-	}
-	// Storage: Democracy NextExternal (r:1 w:1)
-	// Storage: Democracy Blacklist (r:1 w:0)
-	fn external_propose() -> Weight {
-		(10_714_000 as Weight)
-			// Standard Error: 0
-			.saturating_add((33_000 as Weight))
-			.saturating_add(RocksDbWeight::get().reads(2 as Weight))
-			.saturating_add(RocksDbWeight::get().writes(1 as Weight))
-=======
 	fn blacklist(p: u32, ) -> Weight {
 		Weight::from_ref_time(57_708_000 as RefTimeWeight)
 			// Standard Error: 4_000
@@ -570,7 +377,6 @@
 			.saturating_add(Weight::from_ref_time(33_000 as RefTimeWeight).scalar_saturating_mul(v as RefTimeWeight))
 			.saturating_add(RocksDbWeight::get().reads(2 as RefTimeWeight))
 			.saturating_add(RocksDbWeight::get().writes(1 as RefTimeWeight))
->>>>>>> 7c1a39f0
 	}
 	// Storage: Democracy NextExternal (r:0 w:1)
 	fn external_propose_majority() -> Weight {
@@ -592,40 +398,22 @@
 	}
 	// Storage: Democracy NextExternal (r:1 w:1)
 	// Storage: Democracy Blacklist (r:1 w:1)
-<<<<<<< HEAD
-	fn veto_external() -> Weight {
-		(21_319_000 as Weight)
-			// Standard Error: 0
-			.saturating_add((52_000 as Weight))
-			.saturating_add(RocksDbWeight::get().reads(2 as Weight))
-			.saturating_add(RocksDbWeight::get().writes(2 as Weight))
-=======
 	fn veto_external(v: u32, ) -> Weight {
 		Weight::from_ref_time(21_319_000 as RefTimeWeight)
 			// Standard Error: 0
 			.saturating_add(Weight::from_ref_time(52_000 as RefTimeWeight).scalar_saturating_mul(v as RefTimeWeight))
 			.saturating_add(RocksDbWeight::get().reads(2 as RefTimeWeight))
 			.saturating_add(RocksDbWeight::get().writes(2 as RefTimeWeight))
->>>>>>> 7c1a39f0
 	}
 	// Storage: Democracy PublicProps (r:1 w:1)
 	// Storage: Democracy DepositOf (r:1 w:1)
 	// Storage: System Account (r:1 w:1)
-<<<<<<< HEAD
-	fn cancel_proposal() -> Weight {
-		(43_960_000 as Weight)
-			// Standard Error: 2_000
-			.saturating_add((184_000 as Weight))
-			.saturating_add(RocksDbWeight::get().reads(3 as Weight))
-			.saturating_add(RocksDbWeight::get().writes(3 as Weight))
-=======
 	fn cancel_proposal(p: u32, ) -> Weight {
 		Weight::from_ref_time(43_960_000 as RefTimeWeight)
 			// Standard Error: 2_000
 			.saturating_add(Weight::from_ref_time(184_000 as RefTimeWeight).scalar_saturating_mul(p as RefTimeWeight))
 			.saturating_add(RocksDbWeight::get().reads(3 as RefTimeWeight))
 			.saturating_add(RocksDbWeight::get().writes(3 as RefTimeWeight))
->>>>>>> 7c1a39f0
 	}
 	// Storage: Democracy ReferendumInfoOf (r:0 w:1)
 	fn cancel_referendum() -> Weight {
@@ -634,34 +422,16 @@
 	}
 	// Storage: Scheduler Lookup (r:1 w:1)
 	// Storage: Scheduler Agenda (r:1 w:1)
-<<<<<<< HEAD
-	fn cancel_queued() -> Weight {
-		(24_320_000 as Weight)
-			// Standard Error: 1_000
-			.saturating_add((560_000 as Weight))
-			.saturating_add(RocksDbWeight::get().reads(2 as Weight))
-			.saturating_add(RocksDbWeight::get().writes(2 as Weight))
-=======
 	fn cancel_queued(r: u32, ) -> Weight {
 		Weight::from_ref_time(24_320_000 as RefTimeWeight)
 			// Standard Error: 1_000
 			.saturating_add(Weight::from_ref_time(560_000 as RefTimeWeight).scalar_saturating_mul(r as RefTimeWeight))
 			.saturating_add(RocksDbWeight::get().reads(2 as RefTimeWeight))
 			.saturating_add(RocksDbWeight::get().writes(2 as RefTimeWeight))
->>>>>>> 7c1a39f0
 	}
 	// Storage: Democracy LowestUnbaked (r:1 w:1)
 	// Storage: Democracy ReferendumCount (r:1 w:0)
 	// Storage: Democracy ReferendumInfoOf (r:1 w:0)
-<<<<<<< HEAD
-	fn on_initialize_base(_r: u32,) -> Weight {
-		(3_428_000 as Weight)
-			// Standard Error: 2_000
-			.saturating_add((3_171_000 as Weight))
-			.saturating_add(RocksDbWeight::get().reads(2 as Weight))
-			.saturating_add(RocksDbWeight::get().reads((1 as Weight)))
-			.saturating_add(RocksDbWeight::get().writes(1 as Weight))
-=======
 	fn on_initialize_base(r: u32, ) -> Weight {
 		Weight::from_ref_time(3_428_000 as RefTimeWeight)
 			// Standard Error: 2_000
@@ -669,7 +439,6 @@
 			.saturating_add(RocksDbWeight::get().reads(2 as RefTimeWeight))
 			.saturating_add(RocksDbWeight::get().reads((1 as RefTimeWeight).saturating_mul(r as RefTimeWeight)))
 			.saturating_add(RocksDbWeight::get().writes(1 as RefTimeWeight))
->>>>>>> 7c1a39f0
 	}
 	// Storage: Democracy LowestUnbaked (r:1 w:1)
 	// Storage: Democracy ReferendumCount (r:1 w:0)
@@ -677,15 +446,6 @@
 	// Storage: Democracy NextExternal (r:1 w:0)
 	// Storage: Democracy PublicProps (r:1 w:0)
 	// Storage: Democracy ReferendumInfoOf (r:1 w:0)
-<<<<<<< HEAD
-	fn on_initialize_base_with_launch_period(_r: u32,) -> Weight {
-		(7_867_000 as Weight)
-			// Standard Error: 2_000
-			.saturating_add((3_177_000 as Weight))
-			.saturating_add(RocksDbWeight::get().reads(5 as Weight))
-			.saturating_add(RocksDbWeight::get().reads((1 as Weight)))
-			.saturating_add(RocksDbWeight::get().writes(1 as Weight))
-=======
 	fn on_initialize_base_with_launch_period(r: u32, ) -> Weight {
 		Weight::from_ref_time(7_867_000 as RefTimeWeight)
 			// Standard Error: 2_000
@@ -693,32 +453,10 @@
 			.saturating_add(RocksDbWeight::get().reads(5 as RefTimeWeight))
 			.saturating_add(RocksDbWeight::get().reads((1 as RefTimeWeight).saturating_mul(r as RefTimeWeight)))
 			.saturating_add(RocksDbWeight::get().writes(1 as RefTimeWeight))
->>>>>>> 7c1a39f0
 	}
 	// Storage: Democracy VotingOf (r:3 w:3)
 	// Storage: Democracy ReferendumInfoOf (r:1 w:1)
 	// Storage: Balances Locks (r:1 w:1)
-<<<<<<< HEAD
-	fn delegate(_v: u32,) -> Weight {
-		(37_902_000 as Weight)
-			// Standard Error: 4_000
-			.saturating_add((4_335_000 as Weight))
-			.saturating_add(RocksDbWeight::get().reads(4 as Weight))
-			.saturating_add(RocksDbWeight::get().reads((1 as Weight)))
-			.saturating_add(RocksDbWeight::get().writes(4 as Weight))
-			.saturating_add(RocksDbWeight::get().writes((1 as Weight)))
-	}
-	// Storage: Democracy VotingOf (r:2 w:2)
-	// Storage: Democracy ReferendumInfoOf (r:1 w:1)
-	fn undelegate(_v: u32,) -> Weight {
-		(21_272_000 as Weight)
-			// Standard Error: 3_000
-			.saturating_add((4_351_000 as Weight))
-			.saturating_add(RocksDbWeight::get().reads(2 as Weight))
-			.saturating_add(RocksDbWeight::get().reads((1 as Weight)))
-			.saturating_add(RocksDbWeight::get().writes(2 as Weight))
-			.saturating_add(RocksDbWeight::get().writes((1 as Weight)))
-=======
 	fn delegate(r: u32, ) -> Weight {
 		Weight::from_ref_time(37_902_000 as RefTimeWeight)
 			// Standard Error: 4_000
@@ -738,24 +476,12 @@
 			.saturating_add(RocksDbWeight::get().reads((1 as RefTimeWeight).saturating_mul(r as RefTimeWeight)))
 			.saturating_add(RocksDbWeight::get().writes(2 as RefTimeWeight))
 			.saturating_add(RocksDbWeight::get().writes((1 as RefTimeWeight).saturating_mul(r as RefTimeWeight)))
->>>>>>> 7c1a39f0
 	}
 	// Storage: Democracy PublicProps (r:0 w:1)
 	fn clear_public_proposals() -> Weight {
 		Weight::from_ref_time(4_913_000 as RefTimeWeight)
 			.saturating_add(RocksDbWeight::get().writes(1 as RefTimeWeight))
 	}
-<<<<<<< HEAD
-	// Storage: Democracy VotingOf (r:1 w:1)
-	// Storage: Balances Locks (r:1 w:1)
-	// Storage: System Account (r:1 w:1)
-	fn unlock_remove() -> Weight {
-		(26_619_000 as Weight)
-			// Standard Error: 1_000
-			.saturating_add((56_000 as Weight))
-			.saturating_add(RocksDbWeight::get().reads(3 as Weight))
-			.saturating_add(RocksDbWeight::get().writes(3 as Weight))
-=======
 	// Storage: Democracy Preimages (r:1 w:1)
 	fn note_preimage(b: u32, ) -> Weight {
 		Weight::from_ref_time(27_986_000 as RefTimeWeight)
@@ -790,37 +516,10 @@
 			.saturating_add(Weight::from_ref_time(56_000 as RefTimeWeight).scalar_saturating_mul(r as RefTimeWeight))
 			.saturating_add(RocksDbWeight::get().reads(3 as RefTimeWeight))
 			.saturating_add(RocksDbWeight::get().writes(3 as RefTimeWeight))
->>>>>>> 7c1a39f0
-	}
-	// Storage: Democracy VotingOf (r:1 w:1)
-	// Storage: Balances Locks (r:1 w:1)
-	// Storage: System Account (r:1 w:1)
-<<<<<<< HEAD
-	fn unlock_set() -> Weight {
-		(25_373_000 as Weight)
-			// Standard Error: 1_000
-			.saturating_add((142_000 as Weight))
-			.saturating_add(RocksDbWeight::get().reads(3 as Weight))
-			.saturating_add(RocksDbWeight::get().writes(3 as Weight))
-	}
-	// Storage: Democracy ReferendumInfoOf (r:1 w:1)
-	// Storage: Democracy VotingOf (r:1 w:1)
-	fn remove_vote() -> Weight {
-		(15_961_000 as Weight)
-			// Standard Error: 1_000
-			.saturating_add((115_000 as Weight))
-			.saturating_add(RocksDbWeight::get().reads(2 as Weight))
-			.saturating_add(RocksDbWeight::get().writes(2 as Weight))
-	}
-	// Storage: Democracy ReferendumInfoOf (r:1 w:1)
-	// Storage: Democracy VotingOf (r:1 w:1)
-	fn remove_other_vote() -> Weight {
-		(15_992_000 as Weight)
-			// Standard Error: 1_000
-			.saturating_add((113_000 as Weight))
-			.saturating_add(RocksDbWeight::get().reads(2 as Weight))
-			.saturating_add(RocksDbWeight::get().writes(2 as Weight))
-=======
+	}
+	// Storage: Democracy VotingOf (r:1 w:1)
+	// Storage: Balances Locks (r:1 w:1)
+	// Storage: System Account (r:1 w:1)
 	fn unlock_set(r: u32, ) -> Weight {
 		Weight::from_ref_time(25_373_000 as RefTimeWeight)
 			// Standard Error: 1_000
@@ -845,6 +544,5 @@
 			.saturating_add(Weight::from_ref_time(113_000 as RefTimeWeight).scalar_saturating_mul(r as RefTimeWeight))
 			.saturating_add(RocksDbWeight::get().reads(2 as RefTimeWeight))
 			.saturating_add(RocksDbWeight::get().writes(2 as RefTimeWeight))
->>>>>>> 7c1a39f0
 	}
 }