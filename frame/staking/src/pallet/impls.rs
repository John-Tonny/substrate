// This file is part of Substrate.

// Copyright (C) 2017-2021 Parity Technologies (UK) Ltd.
// SPDX-License-Identifier: Apache-2.0

// Licensed under the Apache License, Version 2.0 (the "License");
// you may not use this file except in compliance with the License.
// You may obtain a copy of the License at
//
// 	http://www.apache.org/licenses/LICENSE-2.0
//
// Unless required by applicable law or agreed to in writing, software
// distributed under the License is distributed on an "AS IS" BASIS,
// WITHOUT WARRANTIES OR CONDITIONS OF ANY KIND, either express or implied.
// See the License for the specific language governing permissions and
// limitations under the License.

//! Implementations for the Staking FRAME Pallet.

use frame_election_provider_support::{
<<<<<<< HEAD
	data_provider, ElectionDataProvider, ElectionProvider, PageIndex, SortedListProvider, Supports,
=======
	data_provider, ElectionDataProvider, ElectionProvider, SortedListProvider, Supports,
>>>>>>> 4c65bde7
	VoteWeight, VoteWeightProvider,
};
use frame_support::{
	pallet_prelude::*,
	traits::{
		Currency, CurrencyToVote, EstimateNextNewSession, Get, Imbalance, LockableCurrency,
		OnUnbalanced, UnixTime, WithdrawReasons,
	},
	weights::{Weight, WithPostDispatchInfo},
};
use frame_system::pallet_prelude::BlockNumberFor;
use pallet_session::historical;
use sp_runtime::{
	traits::{Bounded, Convert, SaturatedConversion, Saturating, Zero},
	Perbill,
};
use sp_staking::{
	offence::{OffenceDetails, OnOffenceHandler},
	SessionIndex,
};
use sp_std::{collections::btree_map::BTreeMap, prelude::*};

use crate::{
	log, slashing, weights::WeightInfo, ActiveEraInfo, BalanceOf, EraIndex, EraPayout, Exposure,
	ExposureOf, Forcing, IndividualExposure, Nominations, PositiveImbalanceOf, RewardDestination,
	SessionInterface, StakingLedger, ValidatorPrefs,
};

use super::{pallet::*, STAKING_ID};

impl<T: Config> Pallet<T> {
	/// The total balance that can be slashed from a stash account as of right now.
	pub fn slashable_balance_of(stash: &T::AccountId) -> BalanceOf<T> {
		// Weight note: consider making the stake accessible through stash.
		Self::bonded(stash).and_then(Self::ledger).map(|l| l.active).unwrap_or_default()
	}

	/// Internal impl of [`Self::slashable_balance_of`] that returns [`VoteWeight`].
	pub fn slashable_balance_of_vote_weight(
		stash: &T::AccountId,
		issuance: BalanceOf<T>,
	) -> VoteWeight {
		T::CurrencyToVote::to_vote(Self::slashable_balance_of(stash), issuance)
	}

	/// Returns a closure around `slashable_balance_of_vote_weight` that can be passed around.
	///
	/// This prevents call sites from repeatedly requesting `total_issuance` from backend. But it is
	/// important to be only used while the total issuance is not changing.
	pub fn weight_of_fn() -> Box<dyn Fn(&T::AccountId) -> VoteWeight> {
		// NOTE: changing this to unboxed `impl Fn(..)` return type and the pallet will still
		// compile, while some types in mock fail to resolve.
		let issuance = T::Currency::total_issuance();
		Box::new(move |who: &T::AccountId| -> VoteWeight {
			Self::slashable_balance_of_vote_weight(who, issuance)
		})
	}

	/// Same as `weight_of_fn`, but made for one time use.
	pub fn weight_of(who: &T::AccountId) -> VoteWeight {
		let issuance = T::Currency::total_issuance();
		Self::slashable_balance_of_vote_weight(who, issuance)
	}

	pub(super) fn do_payout_stakers(
		validator_stash: T::AccountId,
		era: EraIndex,
	) -> DispatchResultWithPostInfo {
		// Validate input data
		let current_era = CurrentEra::<T>::get().ok_or_else(|| {
			Error::<T>::InvalidEraToReward
				.with_weight(T::WeightInfo::payout_stakers_alive_staked(0))
		})?;
		let history_depth = Self::history_depth();
		ensure!(
			era <= current_era && era >= current_era.saturating_sub(history_depth),
			Error::<T>::InvalidEraToReward
				.with_weight(T::WeightInfo::payout_stakers_alive_staked(0))
		);

		// Note: if era has no reward to be claimed, era may be future. better not to update
		// `ledger.claimed_rewards` in this case.
		let era_payout = <ErasValidatorReward<T>>::get(&era).ok_or_else(|| {
			Error::<T>::InvalidEraToReward
				.with_weight(T::WeightInfo::payout_stakers_alive_staked(0))
		})?;

		let controller = Self::bonded(&validator_stash).ok_or_else(|| {
			Error::<T>::NotStash.with_weight(T::WeightInfo::payout_stakers_alive_staked(0))
		})?;
		let mut ledger = <Ledger<T>>::get(&controller).ok_or(Error::<T>::NotController)?;

		ledger
			.claimed_rewards
			.retain(|&x| x >= current_era.saturating_sub(history_depth));
		match ledger.claimed_rewards.binary_search(&era) {
			Ok(_) => Err(Error::<T>::AlreadyClaimed
				.with_weight(T::WeightInfo::payout_stakers_alive_staked(0)))?,
			Err(pos) => ledger.claimed_rewards.insert(pos, era),
		}

		let exposure = <ErasStakersClipped<T>>::get(&era, &ledger.stash);

		// Input data seems good, no errors allowed after this point

		<Ledger<T>>::insert(&controller, &ledger);

		// Get Era reward points. It has TOTAL and INDIVIDUAL
		// Find the fraction of the era reward that belongs to the validator
		// Take that fraction of the eras rewards to split to nominator and validator
		//
		// Then look at the validator, figure out the proportion of their reward
		// which goes to them and each of their nominators.

		let era_reward_points = <ErasRewardPoints<T>>::get(&era);
		let total_reward_points = era_reward_points.total;
		let validator_reward_points = era_reward_points
			.individual
			.get(&ledger.stash)
			.map(|points| *points)
			.unwrap_or_else(|| Zero::zero());

		// Nothing to do if they have no reward points.
		if validator_reward_points.is_zero() {
			return Ok(Some(T::WeightInfo::payout_stakers_alive_staked(0)).into())
		}

		// This is the fraction of the total reward that the validator and the
		// nominators will get.
		let validator_total_reward_part =
			Perbill::from_rational(validator_reward_points, total_reward_points);

		// This is how much validator + nominators are entitled to.
		let validator_total_payout = validator_total_reward_part * era_payout;

		let validator_prefs = Self::eras_validator_prefs(&era, &validator_stash);
		// Validator first gets a cut off the top.
		let validator_commission = validator_prefs.commission;
		let validator_commission_payout = validator_commission * validator_total_payout;

		let validator_leftover_payout = validator_total_payout - validator_commission_payout;
		// Now let's calculate how this is split to the validator.
		let validator_exposure_part = Perbill::from_rational(exposure.own, exposure.total);
		let validator_staking_payout = validator_exposure_part * validator_leftover_payout;

		Self::deposit_event(Event::<T>::PayoutStarted(era, ledger.stash.clone()));

		// We can now make total validator payout:
		if let Some(imbalance) =
			Self::make_payout(&ledger.stash, validator_staking_payout + validator_commission_payout)
		{
			Self::deposit_event(Event::<T>::Rewarded(ledger.stash, imbalance.peek()));
		}

		// Track the number of payout ops to nominators. Note:
		// `WeightInfo::payout_stakers_alive_staked` always assumes at least a validator is paid
		// out, so we do not need to count their payout op.
		let mut nominator_payout_count: u32 = 0;

		// Lets now calculate how this is split to the nominators.
		// Reward only the clipped exposures. Note this is not necessarily sorted.
		for nominator in exposure.others.iter() {
			let nominator_exposure_part = Perbill::from_rational(nominator.value, exposure.total);

			let nominator_reward: BalanceOf<T> =
				nominator_exposure_part * validator_leftover_payout;
			// We can now make nominator payout:
			if let Some(imbalance) = Self::make_payout(&nominator.who, nominator_reward) {
				// Note: this logic does not count payouts for `RewardDestination::None`.
				nominator_payout_count += 1;
				let e = Event::<T>::Rewarded(nominator.who.clone(), imbalance.peek());
				Self::deposit_event(e);
			}
		}

		debug_assert!(nominator_payout_count <= T::MaxNominatorRewardedPerValidator::get());
		Ok(Some(T::WeightInfo::payout_stakers_alive_staked(nominator_payout_count)).into())
	}

	/// Update the ledger for a controller.
	///
	/// This will also update the stash lock.
	pub(crate) fn update_ledger(
		controller: &T::AccountId,
		ledger: &StakingLedger<T::AccountId, BalanceOf<T>>,
	) {
		T::Currency::set_lock(STAKING_ID, &ledger.stash, ledger.total, WithdrawReasons::all());
		<Ledger<T>>::insert(controller, ledger);
	}

	/// Chill a stash account.
	pub(crate) fn chill_stash(stash: &T::AccountId) {
		let chilled_as_validator = Self::do_remove_validator(stash);
		let chilled_as_nominator = Self::do_remove_nominator(stash);
		if chilled_as_validator || chilled_as_nominator {
			Self::deposit_event(Event::<T>::Chilled(stash.clone()));
		}
	}

	/// Actually make a payment to a staker. This uses the currency's reward function
	/// to pay the right payee for the given staker account.
	fn make_payout(stash: &T::AccountId, amount: BalanceOf<T>) -> Option<PositiveImbalanceOf<T>> {
		let dest = Self::payee(stash);
		match dest {
			RewardDestination::Controller => Self::bonded(stash)
				.and_then(|controller| Some(T::Currency::deposit_creating(&controller, amount))),
			RewardDestination::Stash => T::Currency::deposit_into_existing(stash, amount).ok(),
			RewardDestination::Staked => Self::bonded(stash)
				.and_then(|c| Self::ledger(&c).map(|l| (c, l)))
				.and_then(|(controller, mut l)| {
					l.active += amount;
					l.total += amount;
					let r = T::Currency::deposit_into_existing(stash, amount).ok();
					Self::update_ledger(&controller, &l);
					r
				}),
			RewardDestination::Account(dest_account) =>
				Some(T::Currency::deposit_creating(&dest_account, amount)),
			RewardDestination::None => None,
		}
	}

	/// Plan a new session potentially trigger a new era.
	fn new_session(session_index: SessionIndex, is_genesis: bool) -> Option<Vec<T::AccountId>> {
		if let Some(current_era) = Self::current_era() {
			// Initial era has been set.
			let current_era_start_session_index = Self::eras_start_session_index(current_era)
				.unwrap_or_else(|| {
					frame_support::print("Error: start_session_index must be set for current_era");
					0
				});

			let era_length =
				session_index.checked_sub(current_era_start_session_index).unwrap_or(0); // Must never happen.

			match ForceEra::<T>::get() {
				// Will be set to `NotForcing` again if a new era has been triggered.
				Forcing::ForceNew => (),
				// Short circuit to `try_trigger_new_era`.
				Forcing::ForceAlways => (),
				// Only go to `try_trigger_new_era` if deadline reached.
				Forcing::NotForcing if era_length >= T::SessionsPerEra::get() => (),
				_ => {
					// Either `Forcing::ForceNone`,
					// or `Forcing::NotForcing if era_length >= T::SessionsPerEra::get()`.
					return None
				},
			}

			// New era.
			let maybe_new_era_validators = Self::try_trigger_new_era(session_index, is_genesis);
			if maybe_new_era_validators.is_some() &&
				matches!(ForceEra::<T>::get(), Forcing::ForceNew)
			{
				ForceEra::<T>::put(Forcing::NotForcing);
			}

			maybe_new_era_validators
		} else {
			// Set initial era.
			log!(debug, "Starting the first era.");
			Self::try_trigger_new_era(session_index, is_genesis)
		}
	}

	/// Start a session potentially starting an era.
	fn start_session(start_session: SessionIndex) {
		let next_active_era = Self::active_era().map(|e| e.index + 1).unwrap_or(0);
		// This is only `Some` when current era has already progressed to the next era, while the
		// active era is one behind (i.e. in the *last session of the active era*, or *first session
		// of the new current era*, depending on how you look at it).
		if let Some(next_active_era_start_session_index) =
			Self::eras_start_session_index(next_active_era)
		{
			if next_active_era_start_session_index == start_session {
				Self::start_era(start_session);
			} else if next_active_era_start_session_index < start_session {
				// This arm should never happen, but better handle it than to stall the staking
				// pallet.
				frame_support::print("Warning: A session appears to have been skipped.");
				Self::start_era(start_session);
			}
		}
	}

	/// End a session potentially ending an era.
	fn end_session(session_index: SessionIndex) {
		if let Some(active_era) = Self::active_era() {
			if let Some(next_active_era_start_session_index) =
				Self::eras_start_session_index(active_era.index + 1)
			{
				if next_active_era_start_session_index == session_index + 1 {
					Self::end_era(active_era, session_index);
				}
			}
		}
	}

	///
	/// * Increment `active_era.index`,
	/// * reset `active_era.start`,
	/// * update `BondedEras` and apply slashes.
	fn start_era(start_session: SessionIndex) {
		let active_era = ActiveEra::<T>::mutate(|active_era| {
			let new_index = active_era.as_ref().map(|info| info.index + 1).unwrap_or(0);
			*active_era = Some(ActiveEraInfo {
				index: new_index,
				// Set new active era start in next `on_finalize`. To guarantee usage of `Time`
				start: None,
			});
			new_index
		});

		let bonding_duration = T::BondingDuration::get();

		BondedEras::<T>::mutate(|bonded| {
			bonded.push((active_era, start_session));

			if active_era > bonding_duration {
				let first_kept = active_era - bonding_duration;

				// Prune out everything that's from before the first-kept index.
				let n_to_prune =
					bonded.iter().take_while(|&&(era_idx, _)| era_idx < first_kept).count();

				// Kill slashing metadata.
				for (pruned_era, _) in bonded.drain(..n_to_prune) {
					slashing::clear_era_metadata::<T>(pruned_era);
				}

				if let Some(&(_, first_session)) = bonded.first() {
					T::SessionInterface::prune_historical_up_to(first_session);
				}
			}
		});

		Self::apply_unapplied_slashes(active_era);
	}

	/// Compute payout for era.
	fn end_era(active_era: ActiveEraInfo, _session_index: SessionIndex) {
		// Note: active_era_start can be None if end era is called during genesis config.
		if let Some(active_era_start) = active_era.start {
			let now_as_millis_u64 = T::UnixTime::now().as_millis().saturated_into::<u64>();

			let era_duration = (now_as_millis_u64 - active_era_start).saturated_into::<u64>();
			let staked = Self::eras_total_stake(&active_era.index);
			let issuance = T::Currency::total_issuance();
			let (validator_payout, rest) = T::EraPayout::era_payout(staked, issuance, era_duration);

			Self::deposit_event(Event::<T>::EraPaid(active_era.index, validator_payout, rest));

			// Set ending era reward.
			<ErasValidatorReward<T>>::insert(&active_era.index, validator_payout);
			T::RewardRemainder::on_unbalanced(T::Currency::issue(rest));
		}
	}

	/// Plan a new era.
	///
	/// * Bump the current era storage (which holds the latest planned era).
	/// * Store start session index for the new planned era.
	/// * Clean old era information.
	/// * Store staking information for the new planned era
	///
	/// Returns the new validator set.
	pub fn trigger_new_era(
		start_session_index: SessionIndex,
		exposures: Vec<(T::AccountId, Exposure<T::AccountId, BalanceOf<T>>)>,
	) -> Vec<T::AccountId> {
		// Increment or set current era.
		let new_planned_era = CurrentEra::<T>::mutate(|s| {
			*s = Some(s.map(|s| s + 1).unwrap_or(0));
			s.unwrap()
		});
		ErasStartSessionIndex::<T>::insert(&new_planned_era, &start_session_index);

		// Clean old era information.
		if let Some(old_era) = new_planned_era.checked_sub(Self::history_depth() + 1) {
			Self::clear_era_information(old_era);
		}

		// Set staking information for the new era.
		Self::store_stakers_info(exposures, new_planned_era)
	}

	/// Potentially plan a new era.
	///
	/// Get election result from `T::ElectionProvider`.
	/// In case election result has more than [`MinimumValidatorCount`] validator trigger a new era.
	///
	/// In case a new era is planned, the new validator set is returned.
	pub(crate) fn try_trigger_new_era(
		start_session_index: SessionIndex,
		is_genesis: bool,
	) -> Option<Vec<T::AccountId>> {
		let election_result = if is_genesis {
			T::GenesisElectionProvider::elect().map_err(|e| {
				log!(warn, "genesis election provider failed due to {:?}", e);
				Self::deposit_event(Event::StakingElectionFailed);
			})
		} else {
			T::ElectionProvider::elect().map_err(|e| {
				log!(warn, "election provider failed due to {:?}", e);
				Self::deposit_event(Event::StakingElectionFailed);
			})
		}
		.ok()?;

		let exposures = Self::collect_exposures(election_result);
		if (exposures.len() as u32) < Self::minimum_validator_count().max(1) {
			// Session will panic if we ever return an empty validator set, thus max(1) ^^.
			match CurrentEra::<T>::get() {
				Some(current_era) if current_era > 0 => log!(
					warn,
					"chain does not have enough staking candidates to operate for era {:?} ({} \
					elected, minimum is {})",
					CurrentEra::<T>::get().unwrap_or(0),
					exposures.len(),
					Self::minimum_validator_count(),
				),
				None => {
					// The initial era is allowed to have no exposures.
					// In this case the SessionManager is expected to choose a sensible validator
					// set.
					// TODO: this should be simplified #8911
					CurrentEra::<T>::put(0);
					ErasStartSessionIndex::<T>::insert(&0, &start_session_index);
				},
				_ => (),
			}

			Self::deposit_event(Event::StakingElectionFailed);
			return None
		}

		Self::deposit_event(Event::StakersElected);
		Some(Self::trigger_new_era(start_session_index, exposures))
	}

	/// Process the output of the election.
	///
	/// Store staking information for the new planned era
	pub fn store_stakers_info(
		exposures: Vec<(T::AccountId, Exposure<T::AccountId, BalanceOf<T>>)>,
		new_planned_era: EraIndex,
	) -> Vec<T::AccountId> {
		let elected_stashes = exposures.iter().cloned().map(|(x, _)| x).collect::<Vec<_>>();

		// Populate stakers, exposures, and the snapshot of validator prefs.
		let mut total_stake: BalanceOf<T> = Zero::zero();
		exposures.into_iter().for_each(|(stash, exposure)| {
			total_stake = total_stake.saturating_add(exposure.total);
			<ErasStakers<T>>::insert(new_planned_era, &stash, &exposure);

			let mut exposure_clipped = exposure;
			let clipped_max_len = T::MaxNominatorRewardedPerValidator::get() as usize;
			if exposure_clipped.others.len() > clipped_max_len {
				exposure_clipped.others.sort_by(|a, b| a.value.cmp(&b.value).reverse());
				exposure_clipped.others.truncate(clipped_max_len);
			}
			<ErasStakersClipped<T>>::insert(&new_planned_era, &stash, exposure_clipped);
		});

		// Insert current era staking information
		<ErasTotalStake<T>>::insert(&new_planned_era, total_stake);

		// Collect the pref of all winners.
		for stash in &elected_stashes {
			let pref = Self::validators(stash);
			<ErasValidatorPrefs<T>>::insert(&new_planned_era, stash, pref);
		}

		if new_planned_era > 0 {
			log!(
				info,
				"new validator set of size {:?} has been processed for era {:?}",
				elected_stashes.len(),
				new_planned_era,
			);
		}

		elected_stashes
	}

	/// Consume a set of [`Supports`] from [`sp_npos_elections`] and collect them into a
	/// [`Exposure`].
	fn collect_exposures(
		supports: Supports<T::AccountId>,
	) -> Vec<(T::AccountId, Exposure<T::AccountId, BalanceOf<T>>)> {
		let total_issuance = T::Currency::total_issuance();
		let to_currency = |e: frame_election_provider_support::ExtendedBalance| {
			T::CurrencyToVote::to_currency(e, total_issuance)
		};

		supports
			.into_iter()
			.map(|(validator, support)| {
				// Build `struct exposure` from `support`.
				let mut others = Vec::with_capacity(support.voters.len());
				let mut own: BalanceOf<T> = Zero::zero();
				let mut total: BalanceOf<T> = Zero::zero();
				support
					.voters
					.into_iter()
					.map(|(nominator, weight)| (nominator, to_currency(weight)))
					.for_each(|(nominator, stake)| {
						if nominator == validator {
							own = own.saturating_add(stake);
						} else {
							others.push(IndividualExposure { who: nominator, value: stake });
						}
						total = total.saturating_add(stake);
					});

				let exposure = Exposure { own, others, total };
				(validator, exposure)
			})
			.collect::<Vec<(T::AccountId, Exposure<_, _>)>>()
	}

	/// Remove all associated data of a stash account from the staking system.
	///
	/// Assumes storage is upgraded before calling.
	///
	/// This is called:
	/// - after a `withdraw_unbonded()` call that frees all of a stash's bonded balance.
	/// - through `reap_stash()` if the balance has fallen to zero (through slashing).
	pub(crate) fn kill_stash(stash: &T::AccountId, num_slashing_spans: u32) -> DispatchResult {
		let controller = <Bonded<T>>::get(stash).ok_or(Error::<T>::NotStash)?;

		slashing::clear_stash_metadata::<T>(stash, num_slashing_spans)?;

		<Bonded<T>>::remove(stash);
		<Ledger<T>>::remove(&controller);

		<Payee<T>>::remove(stash);
		Self::do_remove_validator(stash);
		Self::do_remove_nominator(stash);

		frame_system::Pallet::<T>::dec_consumers(stash);

		Ok(())
	}

	/// Clear all era information for given era.
	pub(crate) fn clear_era_information(era_index: EraIndex) {
		<ErasStakers<T>>::remove_prefix(era_index, None);
		<ErasStakersClipped<T>>::remove_prefix(era_index, None);
		<ErasValidatorPrefs<T>>::remove_prefix(era_index, None);
		<ErasValidatorReward<T>>::remove(era_index);
		<ErasRewardPoints<T>>::remove(era_index);
		<ErasTotalStake<T>>::remove(era_index);
		ErasStartSessionIndex::<T>::remove(era_index);
	}

	/// Apply previously-unapplied slashes on the beginning of a new era, after a delay.
	fn apply_unapplied_slashes(active_era: EraIndex) {
		let slash_defer_duration = T::SlashDeferDuration::get();
		<Self as Store>::EarliestUnappliedSlash::mutate(|earliest| {
			if let Some(ref mut earliest) = earliest {
				let keep_from = active_era.saturating_sub(slash_defer_duration);
				for era in (*earliest)..keep_from {
					let era_slashes = <Self as Store>::UnappliedSlashes::take(&era);
					for slash in era_slashes {
						slashing::apply_slash::<T>(slash);
					}
				}

				*earliest = (*earliest).max(keep_from)
			}
		})
	}

	/// Add reward points to validators using their stash account ID.
	///
	/// Validators are keyed by stash account ID and must be in the current elected set.
	///
	/// For each element in the iterator the given number of points in u32 is added to the
	/// validator, thus duplicates are handled.
	///
	/// At the end of the era each the total payout will be distributed among validator
	/// relatively to their points.
	///
	/// COMPLEXITY: Complexity is `number_of_validator_to_reward x current_elected_len`.
	pub fn reward_by_ids(validators_points: impl IntoIterator<Item = (T::AccountId, u32)>) {
		if let Some(active_era) = Self::active_era() {
			<ErasRewardPoints<T>>::mutate(active_era.index, |era_rewards| {
				for (validator, points) in validators_points.into_iter() {
					*era_rewards.individual.entry(validator).or_default() += points;
					era_rewards.total += points;
				}
			});
		}
	}

	/// Ensures that at the end of the current session there will be a new era.
	pub(crate) fn ensure_new_era() {
		match ForceEra::<T>::get() {
			Forcing::ForceAlways | Forcing::ForceNew => (),
			_ => ForceEra::<T>::put(Forcing::ForceNew),
		}
	}

	#[cfg(feature = "runtime-benchmarks")]
	pub fn add_era_stakers(
		current_era: EraIndex,
		controller: T::AccountId,
		exposure: Exposure<T::AccountId, BalanceOf<T>>,
	) {
		<ErasStakers<T>>::insert(&current_era, &controller, &exposure);
	}

	#[cfg(feature = "runtime-benchmarks")]
	pub fn set_slash_reward_fraction(fraction: Perbill) {
		SlashRewardFraction::<T>::put(fraction);
	}

	pub fn get_npos_voters_continue(
		maybe_max_len: Option<usize>,
		remaining: PageIndex,
		last: T::AccountId,
		slashing_spans: &BTreeMap<T::AccountId, slashing::SlashingSpans>,
	) -> Vec<(T::AccountId, VoteWeight, Vec<T::AccountId>)> {
		let to_take = maybe_max_len.unwrap_or(usize::MAX);

		let mut round_voters = vec![];
		for nominator in T::SortedListProvider::iter_from(&last).unwrap().take(to_take) {
			if let Some(Nominations { submitted_in, mut targets, suppressed: _ }) =
				<Nominators<T>>::get(&nominator)
			{
				targets.retain(|stash| {
					slashing_spans
						.get(stash)
						.map_or(true, |spans| submitted_in >= spans.last_nonzero_slash())
				});
				if !targets.len().is_zero() {
					round_voters.push((nominator.clone(), Self::weight_of(&nominator), targets))
				}
			} else {
				log!(error, "invalid item in `SortedListProvider`: {:?}", nominator)
			}
		}

		match remaining {
			0 => LastIteratedNominator::<T>::kill(),
			_ => {
				LastIteratedNominator::<T>::put(round_voters.last().map(|(x, _, _)| x).cloned());
			},
		};

		round_voters
	}

	/// Get all of the voters that are eligible for the npos election.
	///
	/// `voter_count` imposes a cap on the number of voters returned; care should be taken to ensure
	/// that it is accurate.
	///
	/// This will use on-chain nominators, and all the validators will inject a self vote.
<<<<<<< HEAD
=======
	///
	/// This function is self-weighing as [`DispatchClass::Mandatory`].
>>>>>>> 4c65bde7
	///
	/// ### Slashing
	///
	/// All nominations that have been submitted before the last non-zero slash of the validator are
	/// auto-chilled.
<<<<<<< HEAD
	pub fn get_npos_voters_init(
		maybe_max_len: Option<usize>,
		remaining: PageIndex,
		slashing_spans: &BTreeMap<T::AccountId, slashing::SlashingSpans>,
=======
	pub fn get_npos_voters(
		maybe_max_len: Option<usize>,
>>>>>>> 4c65bde7
	) -> Vec<(T::AccountId, VoteWeight, Vec<T::AccountId>)> {
		let nominator_count = CounterForNominators::<T>::get() as usize;
		let validator_count = CounterForValidators::<T>::get() as usize;
		let all_voter_count = validator_count.saturating_add(nominator_count);
<<<<<<< HEAD

		let max_allowed_len = maybe_max_len.unwrap_or(all_voter_count).min(all_voter_count);
		drop(all_voter_count);

		let mut all_voters = Vec::<_>::with_capacity(max_allowed_len);

		// TODO: I don't want to deal with this case for now.
		assert!(maybe_max_len.map_or(true, |m| validator_count < m));

		// first, grab all validators, capped by the maximum allowed length.
		for (validator, _) in <Validators<T>>::iter().take(max_allowed_len) {
			// Append self vote.
			let self_vote =
				(validator.clone(), Self::weight_of(&validator), vec![validator.clone()]);
			all_voters.push(self_vote);
		}

		// .. and grab whatever we have left from nominators.
		let nominators_quota = max_allowed_len.saturating_sub(validator_count);
		let mut all_nominators = Vec::with_capacity(nominators_quota);
=======
		drop(validator_count);
		drop(nominator_count);

		let max_allowed_len = maybe_max_len.unwrap_or(all_voter_count).min(all_voter_count);
		drop(all_voter_count);

		let mut all_voters = Vec::<_>::with_capacity(max_allowed_len);

		// first, grab all validators, capped by the maximum allowed length.
		let mut validators_taken = 0u32;
		for (validator, _) in <Validators<T>>::iter().take(max_allowed_len) {
			// Append self vote.
			let self_vote =
				(validator.clone(), Self::weight_of(&validator), vec![validator.clone()]);
			all_voters.push(self_vote);
			validators_taken.saturating_inc();
		}

		// .. and grab whatever we have left from nominators.
		let nominators_quota = max_allowed_len.saturating_sub(validators_taken as usize);
		let slashing_spans = <SlashingSpans<T>>::iter().collect::<BTreeMap<_, _>>();
		let mut nominators_taken = 0u32;
>>>>>>> 4c65bde7
		for nominator in T::SortedListProvider::iter().take(nominators_quota) {
			if let Some(Nominations { submitted_in, mut targets, suppressed: _ }) =
				<Nominators<T>>::get(&nominator)
			{
				targets.retain(|stash| {
					slashing_spans
						.get(stash)
						.map_or(true, |spans| submitted_in >= spans.last_nonzero_slash())
				});
				if !targets.len().is_zero() {
<<<<<<< HEAD
					all_nominators.push((nominator.clone(), Self::weight_of(&nominator), targets))
=======
					all_voters.push((nominator.clone(), Self::weight_of(&nominator), targets));
					nominators_taken.saturating_inc();
>>>>>>> 4c65bde7
				}
			} else {
				log!(error, "invalid item in `SortedListProvider`: {:?}", nominator)
			}
		}

<<<<<<< HEAD
		match remaining {
			0 => LastIteratedNominator::<T>::kill(),
			_ => {
				LastIteratedNominator::<T>::put(all_nominators.last().map(|(x, _, _)| x).cloned());
			},
		};

		// all_nominators should have never re-allocated
		debug_assert!(all_nominators.capacity() >= all_nominators.len());
		all_voters.extend(all_nominators);
		// all_voters should have never re-allocated.
		debug_assert_eq!(all_voters.capacity(), all_voters.len());

		log!(
			debug,
			"generated {} npos voters, {} from validators and {} nominators, leftover calls: {}",
			all_voters.len(),
			validator_count,
			nominators_quota,
			remaining,
=======
		// all_voters should have not re-allocated.
		debug_assert!(all_voters.capacity() == all_voters.len());

		Self::register_weight(T::WeightInfo::get_npos_voters(
			validators_taken,
			nominators_taken,
			slashing_spans.len() as u32,
		));

		log!(
			info,
			"generated {} npos voters, {} from validators and {} nominators",
			all_voters.len(),
			validators_taken,
			nominators_taken
>>>>>>> 4c65bde7
		);
		all_voters
	}

	/// Get the targets for an upcoming npos election.
	///
	/// This function is self-weighing as [`DispatchClass::Mandatory`].
	pub fn get_npos_targets() -> Vec<T::AccountId> {
<<<<<<< HEAD
		// all current validators to be included
		Validators::<T>::iter().map(|(v, _)| v).collect::<Vec<_>>()
=======
		let mut validator_count = 0u32;
		let targets = Validators::<T>::iter()
			.map(|(v, _)| {
				validator_count.saturating_inc();
				v
			})
			.collect::<Vec<_>>();

		Self::register_weight(T::WeightInfo::get_npos_targets(validator_count));

		targets
>>>>>>> 4c65bde7
	}

	/// This function will add a nominator to the `Nominators` storage map,
	/// and keep track of the `CounterForNominators`.
	///
	/// If the nominator already exists, their nominations will be updated.
	///
	/// NOTE: you must ALWAYS use this function to add nominator or update their targets. Any access
	/// to `Nominators`, its counter, or `VoterList` outside of this function is almost certainly
	/// wrong.
	pub fn do_add_nominator(who: &T::AccountId, nominations: Nominations<T::AccountId>) {
		if !Nominators::<T>::contains_key(who) {
			// maybe update the counter.
			CounterForNominators::<T>::mutate(|x| x.saturating_inc());

			// maybe update sorted list. Defensive-only: this should never fail.
			if T::SortedListProvider::on_insert(who.clone(), Self::weight_of(who)).is_err() {
				log!(warn, "attempt to insert duplicate nominator ({:#?})", who);
				debug_assert!(false, "attempt to insert duplicate nominator");
			};

			debug_assert_eq!(T::SortedListProvider::sanity_check(), Ok(()));
		}

		Nominators::<T>::insert(who, nominations);
	}

	/// This function will remove a nominator from the `Nominators` storage map,
	/// and keep track of the `CounterForNominators`.
	///
	/// Returns true if `who` was removed from `Nominators`, otherwise false.
	///
	/// NOTE: you must ALWAYS use this function to remove a nominator from the system. Any access to
	/// `Nominators`, its counter, or `VoterList` outside of this function is almost certainly
	/// wrong.
	pub fn do_remove_nominator(who: &T::AccountId) -> bool {
		if Nominators::<T>::contains_key(who) {
			Nominators::<T>::remove(who);
			CounterForNominators::<T>::mutate(|x| x.saturating_dec());
			T::SortedListProvider::on_remove(who);
			debug_assert_eq!(T::SortedListProvider::sanity_check(), Ok(()));
			debug_assert_eq!(CounterForNominators::<T>::get(), T::SortedListProvider::count());
			true
		} else {
			false
		}
	}

	/// This function will add a validator to the `Validators` storage map, and keep track of the
	/// `CounterForValidators`.
	///
	/// If the validator already exists, their preferences will be updated.
	///
	/// NOTE: you must ALWAYS use this function to add a validator to the system. Any access to
	/// `Validators`, its counter, or `VoterList` outside of this function is almost certainly
	/// wrong.
	pub fn do_add_validator(who: &T::AccountId, prefs: ValidatorPrefs) {
		if !Validators::<T>::contains_key(who) {
			CounterForValidators::<T>::mutate(|x| x.saturating_inc())
		}
		Validators::<T>::insert(who, prefs);
	}

	/// This function will remove a validator from the `Validators` storage map,
	/// and keep track of the `CounterForValidators`.
	///
	/// Returns true if `who` was removed from `Validators`, otherwise false.
	///
	/// NOTE: you must ALWAYS use this function to remove a validator from the system. Any access to
	/// `Validators`, its counter, or `VoterList` outside of this function is almost certainly
	/// wrong.
	pub fn do_remove_validator(who: &T::AccountId) -> bool {
		if Validators::<T>::contains_key(who) {
			Validators::<T>::remove(who);
			CounterForValidators::<T>::mutate(|x| x.saturating_dec());
			true
		} else {
			false
		}
	}

	/// Register some amount of weight directly with the system pallet.
	///
	/// This is always mandatory weight.
	fn register_weight(weight: Weight) {
		<frame_system::Pallet<T>>::register_extra_weight_unchecked(
			weight,
			DispatchClass::Mandatory,
		);
	}
}

impl<T: Config> ElectionDataProvider<T::AccountId, BlockNumberFor<T>> for Pallet<T> {
	const MAXIMUM_VOTES_PER_VOTER: u32 = T::MAX_NOMINATIONS;

	fn desired_targets() -> data_provider::Result<u32> {
		Self::register_weight(T::DbWeight::get().reads(1));
		Ok(Self::validator_count())
	}

	fn voters(
		maybe_max_len: Option<usize>,
<<<<<<< HEAD
		remaining: PageIndex,
	) -> data_provider::Result<(Vec<(T::AccountId, VoteWeight, Vec<T::AccountId>)>, Weight)> {
		// check a few counters one last time...
=======
	) -> data_provider::Result<Vec<(T::AccountId, VoteWeight, Vec<T::AccountId>)>> {
>>>>>>> 4c65bde7
		debug_assert!(<Nominators<T>>::iter().count() as u32 == CounterForNominators::<T>::get());
		debug_assert!(<Validators<T>>::iter().count() as u32 == CounterForValidators::<T>::get());
		debug_assert_eq!(
			CounterForNominators::<T>::get(),
			T::SortedListProvider::count(),
			"voter_count must be accurate",
		);

<<<<<<< HEAD
		let slashing_spans = <SlashingSpans<T>>::iter().collect::<BTreeMap<_, _>>();
		if let Some(last) = LastIteratedNominator::<T>::get() {
			Ok((Self::get_npos_voters_continue(maybe_max_len, remaining, last, &slashing_spans), 0))
		} else {
			Ok((Self::get_npos_voters_init(maybe_max_len, remaining, &slashing_spans), 0))
		}
	}

	fn targets(
		maybe_max_len: Option<usize>,
		remaining: PageIndex,
	) -> data_provider::Result<(Vec<T::AccountId>, Weight)> {
		if remaining > 0u8 {
			return Err("Targets must only have page size 0.")
		}

		let target_count = CounterForValidators::<T>::get() as usize;
=======
		// This can never fail -- if `maybe_max_len` is `Some(_)` we handle it.
		let voters = Self::get_npos_voters(maybe_max_len);
		debug_assert!(maybe_max_len.map_or(true, |max| voters.len() <= max));

		Ok(voters)
	}

	fn targets(maybe_max_len: Option<usize>) -> data_provider::Result<Vec<T::AccountId>> {
		let target_count = CounterForValidators::<T>::get();
>>>>>>> 4c65bde7

		// We can't handle this case yet -- return an error.
		if maybe_max_len.map_or(false, |max_len| target_count > max_len as u32) {
			return Err("Target snapshot too big")
		}

		Ok(Self::get_npos_targets())
	}

	fn next_election_prediction(now: T::BlockNumber) -> T::BlockNumber {
		let current_era = Self::current_era().unwrap_or(0);
		let current_session = Self::current_planned_session();
		let current_era_start_session_index =
			Self::eras_start_session_index(current_era).unwrap_or(0);
		// Number of session in the current era or the maximum session per era if reached.
		let era_progress = current_session
			.saturating_sub(current_era_start_session_index)
			.min(T::SessionsPerEra::get());

		let until_this_session_end = T::NextNewSession::estimate_next_new_session(now)
			.0
			.unwrap_or_default()
			.saturating_sub(now);

		let session_length = T::NextNewSession::average_session_length();

		let sessions_left: T::BlockNumber = match ForceEra::<T>::get() {
			Forcing::ForceNone => Bounded::max_value(),
			Forcing::ForceNew | Forcing::ForceAlways => Zero::zero(),
			Forcing::NotForcing if era_progress >= T::SessionsPerEra::get() => Zero::zero(),
			Forcing::NotForcing => T::SessionsPerEra::get()
				.saturating_sub(era_progress)
				// One session is computed in this_session_end.
				.saturating_sub(1)
				.into(),
		};

		now.saturating_add(
			until_this_session_end.saturating_add(sessions_left.saturating_mul(session_length)),
		)
	}

	#[cfg(feature = "runtime-benchmarks")]
	fn add_voter(voter: T::AccountId, weight: VoteWeight, targets: Vec<T::AccountId>) {
		use sp_std::convert::TryFrom;
		let stake = <BalanceOf<T>>::try_from(weight).unwrap_or_else(|_| {
			panic!("cannot convert a VoteWeight into BalanceOf, benchmark needs reconfiguring.")
		});
		<Bonded<T>>::insert(voter.clone(), voter.clone());
		<Ledger<T>>::insert(
			voter.clone(),
			StakingLedger {
				stash: voter.clone(),
				active: stake,
				total: stake,
				unlocking: vec![],
				claimed_rewards: vec![],
			},
		);
		Self::do_add_nominator(&voter, Nominations { targets, submitted_in: 0, suppressed: false });
	}

	#[cfg(feature = "runtime-benchmarks")]
	fn add_target(target: T::AccountId) {
		let stake = MinValidatorBond::<T>::get() * 100u32.into();
		<Bonded<T>>::insert(target.clone(), target.clone());
		<Ledger<T>>::insert(
			target.clone(),
			StakingLedger {
				stash: target.clone(),
				active: stake,
				total: stake,
				unlocking: vec![],
				claimed_rewards: vec![],
			},
		);
		Self::do_add_validator(
			&target,
			ValidatorPrefs { commission: Perbill::zero(), blocked: false },
		);
	}

	#[cfg(feature = "runtime-benchmarks")]
	fn clear() {
		<Bonded<T>>::remove_all(None);
		<Ledger<T>>::remove_all(None);
		<Validators<T>>::remove_all(None);
		<Nominators<T>>::remove_all(None);
	}

	#[cfg(feature = "runtime-benchmarks")]
	fn put_snapshot(
		voters: Vec<(T::AccountId, VoteWeight, Vec<T::AccountId>)>,
		targets: Vec<T::AccountId>,
		target_stake: Option<VoteWeight>,
	) {
		use sp_std::convert::TryFrom;
		targets.into_iter().for_each(|v| {
			let stake: BalanceOf<T> = target_stake
				.and_then(|w| <BalanceOf<T>>::try_from(w).ok())
				.unwrap_or_else(|| MinNominatorBond::<T>::get() * 100u32.into());
			<Bonded<T>>::insert(v.clone(), v.clone());
			<Ledger<T>>::insert(
				v.clone(),
				StakingLedger {
					stash: v.clone(),
					active: stake,
					total: stake,
					unlocking: vec![],
					claimed_rewards: vec![],
				},
			);
			Self::do_add_validator(
				&v,
				ValidatorPrefs { commission: Perbill::zero(), blocked: false },
			);
		});

		voters.into_iter().for_each(|(v, s, t)| {
			let stake = <BalanceOf<T>>::try_from(s).unwrap_or_else(|_| {
				panic!("cannot convert a VoteWeight into BalanceOf, benchmark needs reconfiguring.")
			});
			<Bonded<T>>::insert(v.clone(), v.clone());
			<Ledger<T>>::insert(
				v.clone(),
				StakingLedger {
					stash: v.clone(),
					active: stake,
					total: stake,
					unlocking: vec![],
					claimed_rewards: vec![],
				},
			);
			Self::do_add_nominator(
				&v,
				Nominations { targets: t, submitted_in: 0, suppressed: false },
			);
		});
	}
}

/// In this implementation `new_session(session)` must be called before `end_session(session-1)`
/// i.e. the new session must be planned before the ending of the previous session.
///
/// Once the first new_session is planned, all session must start and then end in order, though
/// some session can lag in between the newest session planned and the latest session started.
impl<T: Config> pallet_session::SessionManager<T::AccountId> for Pallet<T> {
	fn new_session(new_index: SessionIndex) -> Option<Vec<T::AccountId>> {
		log!(trace, "planning new session {}", new_index);
		CurrentPlannedSession::<T>::put(new_index);
		Self::new_session(new_index, false)
	}
	fn new_session_genesis(new_index: SessionIndex) -> Option<Vec<T::AccountId>> {
		log!(trace, "planning new session {} at genesis", new_index);
		CurrentPlannedSession::<T>::put(new_index);
		Self::new_session(new_index, true)
	}
	fn start_session(start_index: SessionIndex) {
		log!(trace, "starting session {}", start_index);
		Self::start_session(start_index)
	}
	fn end_session(end_index: SessionIndex) {
		log!(trace, "ending session {}", end_index);
		Self::end_session(end_index)
	}
}

impl<T: Config> historical::SessionManager<T::AccountId, Exposure<T::AccountId, BalanceOf<T>>>
	for Pallet<T>
{
	fn new_session(
		new_index: SessionIndex,
	) -> Option<Vec<(T::AccountId, Exposure<T::AccountId, BalanceOf<T>>)>> {
		<Self as pallet_session::SessionManager<_>>::new_session(new_index).map(|validators| {
			let current_era = Self::current_era()
				// Must be some as a new era has been created.
				.unwrap_or(0);

			validators
				.into_iter()
				.map(|v| {
					let exposure = Self::eras_stakers(current_era, &v);
					(v, exposure)
				})
				.collect()
		})
	}
	fn new_session_genesis(
		new_index: SessionIndex,
	) -> Option<Vec<(T::AccountId, Exposure<T::AccountId, BalanceOf<T>>)>> {
		<Self as pallet_session::SessionManager<_>>::new_session_genesis(new_index).map(
			|validators| {
				let current_era = Self::current_era()
					// Must be some as a new era has been created.
					.unwrap_or(0);

				validators
					.into_iter()
					.map(|v| {
						let exposure = Self::eras_stakers(current_era, &v);
						(v, exposure)
					})
					.collect()
			},
		)
	}
	fn start_session(start_index: SessionIndex) {
		<Self as pallet_session::SessionManager<_>>::start_session(start_index)
	}
	fn end_session(end_index: SessionIndex) {
		<Self as pallet_session::SessionManager<_>>::end_session(end_index)
	}
}

/// Add reward points to block authors:
/// * 20 points to the block producer for producing a (non-uncle) block in the relay chain,
/// * 2 points to the block producer for each reference to a previously unreferenced uncle, and
/// * 1 point to the producer of each referenced uncle block.
impl<T> pallet_authorship::EventHandler<T::AccountId, T::BlockNumber> for Pallet<T>
where
	T: Config + pallet_authorship::Config + pallet_session::Config,
{
	fn note_author(author: T::AccountId) {
		Self::reward_by_ids(vec![(author, 20)])
	}
	fn note_uncle(author: T::AccountId, _age: T::BlockNumber) {
		Self::reward_by_ids(vec![(<pallet_authorship::Pallet<T>>::author(), 2), (author, 1)])
	}
}

/// This is intended to be used with `FilterHistoricalOffences`.
impl<T: Config>
	OnOffenceHandler<T::AccountId, pallet_session::historical::IdentificationTuple<T>, Weight>
	for Pallet<T>
where
	T: pallet_session::Config<ValidatorId = <T as frame_system::Config>::AccountId>,
	T: pallet_session::historical::Config<
		FullIdentification = Exposure<<T as frame_system::Config>::AccountId, BalanceOf<T>>,
		FullIdentificationOf = ExposureOf<T>,
	>,
	T::SessionHandler: pallet_session::SessionHandler<<T as frame_system::Config>::AccountId>,
	T::SessionManager: pallet_session::SessionManager<<T as frame_system::Config>::AccountId>,
	T::ValidatorIdOf: Convert<
		<T as frame_system::Config>::AccountId,
		Option<<T as frame_system::Config>::AccountId>,
	>,
{
	fn on_offence(
		offenders: &[OffenceDetails<
			T::AccountId,
			pallet_session::historical::IdentificationTuple<T>,
		>],
		slash_fraction: &[Perbill],
		slash_session: SessionIndex,
	) -> Weight {
		let reward_proportion = SlashRewardFraction::<T>::get();
		let mut consumed_weight: Weight = 0;
		let mut add_db_reads_writes = |reads, writes| {
			consumed_weight += T::DbWeight::get().reads_writes(reads, writes);
		};

		let active_era = {
			let active_era = Self::active_era();
			add_db_reads_writes(1, 0);
			if active_era.is_none() {
				// This offence need not be re-submitted.
				return consumed_weight
			}
			active_era.expect("value checked not to be `None`; qed").index
		};
		let active_era_start_session_index = Self::eras_start_session_index(active_era)
			.unwrap_or_else(|| {
				frame_support::print("Error: start_session_index must be set for current_era");
				0
			});
		add_db_reads_writes(1, 0);

		let window_start = active_era.saturating_sub(T::BondingDuration::get());

		// Fast path for active-era report - most likely.
		// `slash_session` cannot be in a future active era. It must be in `active_era` or before.
		let slash_era = if slash_session >= active_era_start_session_index {
			active_era
		} else {
			let eras = BondedEras::<T>::get();
			add_db_reads_writes(1, 0);

			// Reverse because it's more likely to find reports from recent eras.
			match eras.iter().rev().filter(|&&(_, ref sesh)| sesh <= &slash_session).next() {
				Some(&(ref slash_era, _)) => *slash_era,
				// Before bonding period. defensive - should be filtered out.
				None => return consumed_weight,
			}
		};

		<Self as Store>::EarliestUnappliedSlash::mutate(|earliest| {
			if earliest.is_none() {
				*earliest = Some(active_era)
			}
		});
		add_db_reads_writes(1, 1);

		let slash_defer_duration = T::SlashDeferDuration::get();

		let invulnerables = Self::invulnerables();
		add_db_reads_writes(1, 0);

		for (details, slash_fraction) in offenders.iter().zip(slash_fraction) {
			let (stash, exposure) = &details.offender;

			// Skip if the validator is invulnerable.
			if invulnerables.contains(stash) {
				continue
			}

			let unapplied = slashing::compute_slash::<T>(slashing::SlashParams {
				stash,
				slash: *slash_fraction,
				exposure,
				slash_era,
				window_start,
				now: active_era,
				reward_proportion,
			});

			if let Some(mut unapplied) = unapplied {
				let nominators_len = unapplied.others.len() as u64;
				let reporters_len = details.reporters.len() as u64;

				{
					let upper_bound = 1 /* Validator/NominatorSlashInEra */ + 2 /* fetch_spans */;
					let rw = upper_bound + nominators_len * upper_bound;
					add_db_reads_writes(rw, rw);
				}
				unapplied.reporters = details.reporters.clone();
				if slash_defer_duration == 0 {
					// Apply right away.
					slashing::apply_slash::<T>(unapplied);
					{
						let slash_cost = (6, 5);
						let reward_cost = (2, 2);
						add_db_reads_writes(
							(1 + nominators_len) * slash_cost.0 + reward_cost.0 * reporters_len,
							(1 + nominators_len) * slash_cost.1 + reward_cost.1 * reporters_len,
						);
					}
				} else {
					// Defer to end of some `slash_defer_duration` from now.
					<Self as Store>::UnappliedSlashes::mutate(active_era, move |for_later| {
						for_later.push(unapplied)
					});
					add_db_reads_writes(1, 1);
				}
			} else {
				add_db_reads_writes(4 /* fetch_spans */, 5 /* kick_out_if_recent */)
			}
		}

		consumed_weight
	}
}

impl<T: Config> VoteWeightProvider<T::AccountId> for Pallet<T> {
	fn vote_weight(who: &T::AccountId) -> VoteWeight {
		Self::weight_of(who)
	}

	#[cfg(feature = "runtime-benchmarks")]
	fn set_vote_weight_of(who: &T::AccountId, weight: VoteWeight) {
		// this will clearly results in an inconsistent state, but it should not matter for a
		// benchmark.
		use sp_std::convert::TryInto;
		let active: BalanceOf<T> = weight.try_into().map_err(|_| ()).unwrap();
		let mut ledger = Self::ledger(who).unwrap_or_default();
		ledger.active = active;
		<Ledger<T>>::insert(who, ledger);
		<Bonded<T>>::insert(who, who);

		// also, we play a trick to make sure that a issuance based-`CurrencyToVote` behaves well:
		// This will make sure that total issuance is zero, thus the currency to vote will be a 1-1
		// conversion.
		let imbalance = T::Currency::burn(T::Currency::total_issuance());
		// kinda ugly, but gets the job done. The fact that this works here is a HUGE exception.
		// Don't try this pattern in other places.
		sp_std::mem::forget(imbalance);
	}
}

/// A simple voter list implementation that does not require any additional pallets.
pub struct UseNominatorsMap<T>(sp_std::marker::PhantomData<T>);
impl<T: Config> SortedListProvider<T::AccountId> for UseNominatorsMap<T> {
	type Error = ();

<<<<<<< HEAD
	fn iter() -> Box<dyn Iterator<Item = T::AccountId>> {
		Box::new(Nominators::<T>::iter().map(|(n, _)| n))
	}

	fn iter_from(
		start: &T::AccountId,
	) -> Result<Box<dyn Iterator<Item = T::AccountId>>, Self::Error> {
		Ok(Box::new(
			Nominators::<T>::iter_from(Nominators::<T>::hashed_key_for(start)).map(|(n, _)| n),
		))
	}

=======
	/// Returns iterator over voter list, which can have `take` called on it.
	fn iter() -> Box<dyn Iterator<Item = T::AccountId>> {
		Box::new(Nominators::<T>::iter().map(|(n, _)| n))
	}
>>>>>>> 4c65bde7
	fn count() -> u32 {
		CounterForNominators::<T>::get()
	}
	fn contains(id: &T::AccountId) -> bool {
		Nominators::<T>::contains_key(id)
	}
	fn on_insert(_: T::AccountId, _weight: VoteWeight) -> Result<(), Self::Error> {
		// nothing to do on insert.
		Ok(())
	}
	fn on_update(_: &T::AccountId, _weight: VoteWeight) {
		// nothing to do on update.
	}
	fn on_remove(_: &T::AccountId) {
		// nothing to do on remove.
	}
	fn regenerate(
		_: impl IntoIterator<Item = T::AccountId>,
		_: Box<dyn Fn(&T::AccountId) -> VoteWeight>,
	) -> u32 {
		// nothing to do upon regenerate.
		0
	}
	fn sanity_check() -> Result<(), &'static str> {
		Ok(())
	}

	fn clear() {
		Nominators::<T>::remove_all(None);
		CounterForNominators::<T>::kill();
	}
}<|MERGE_RESOLUTION|>--- conflicted
+++ resolved
@@ -18,11 +18,7 @@
 //! Implementations for the Staking FRAME Pallet.
 
 use frame_election_provider_support::{
-<<<<<<< HEAD
 	data_provider, ElectionDataProvider, ElectionProvider, PageIndex, SortedListProvider, Supports,
-=======
-	data_provider, ElectionDataProvider, ElectionProvider, SortedListProvider, Supports,
->>>>>>> 4c65bde7
 	VoteWeight, VoteWeightProvider,
 };
 use frame_support::{
@@ -420,12 +416,13 @@
 		is_genesis: bool,
 	) -> Option<Vec<T::AccountId>> {
 		let election_result = if is_genesis {
-			T::GenesisElectionProvider::elect().map_err(|e| {
+			// TODO: all of this should become paged as well.
+			T::GenesisElectionProvider::elect(0).map_err(|e| {
 				log!(warn, "genesis election provider failed due to {:?}", e);
 				Self::deposit_event(Event::StakingElectionFailed);
 			})
 		} else {
-			T::ElectionProvider::elect().map_err(|e| {
+			T::ElectionProvider::elect(0).map_err(|e| {
 				log!(warn, "election provider failed due to {:?}", e);
 				Self::deposit_event(Event::StakingElectionFailed);
 			})
@@ -674,6 +671,8 @@
 			},
 		};
 
+		// TODO: register weight.
+
 		round_voters
 	}
 
@@ -683,30 +682,23 @@
 	/// that it is accurate.
 	///
 	/// This will use on-chain nominators, and all the validators will inject a self vote.
-<<<<<<< HEAD
-=======
 	///
 	/// This function is self-weighing as [`DispatchClass::Mandatory`].
->>>>>>> 4c65bde7
 	///
 	/// ### Slashing
 	///
 	/// All nominations that have been submitted before the last non-zero slash of the validator are
 	/// auto-chilled.
-<<<<<<< HEAD
 	pub fn get_npos_voters_init(
 		maybe_max_len: Option<usize>,
 		remaining: PageIndex,
 		slashing_spans: &BTreeMap<T::AccountId, slashing::SlashingSpans>,
-=======
-	pub fn get_npos_voters(
-		maybe_max_len: Option<usize>,
->>>>>>> 4c65bde7
 	) -> Vec<(T::AccountId, VoteWeight, Vec<T::AccountId>)> {
 		let nominator_count = CounterForNominators::<T>::get() as usize;
 		let validator_count = CounterForValidators::<T>::get() as usize;
 		let all_voter_count = validator_count.saturating_add(nominator_count);
-<<<<<<< HEAD
+		drop(validator_count);
+		drop(nominator_count);
 
 		let max_allowed_len = maybe_max_len.unwrap_or(all_voter_count).min(all_voter_count);
 		drop(all_voter_count);
@@ -715,26 +707,6 @@
 
 		// TODO: I don't want to deal with this case for now.
 		assert!(maybe_max_len.map_or(true, |m| validator_count < m));
-
-		// first, grab all validators, capped by the maximum allowed length.
-		for (validator, _) in <Validators<T>>::iter().take(max_allowed_len) {
-			// Append self vote.
-			let self_vote =
-				(validator.clone(), Self::weight_of(&validator), vec![validator.clone()]);
-			all_voters.push(self_vote);
-		}
-
-		// .. and grab whatever we have left from nominators.
-		let nominators_quota = max_allowed_len.saturating_sub(validator_count);
-		let mut all_nominators = Vec::with_capacity(nominators_quota);
-=======
-		drop(validator_count);
-		drop(nominator_count);
-
-		let max_allowed_len = maybe_max_len.unwrap_or(all_voter_count).min(all_voter_count);
-		drop(all_voter_count);
-
-		let mut all_voters = Vec::<_>::with_capacity(max_allowed_len);
 
 		// first, grab all validators, capped by the maximum allowed length.
 		let mut validators_taken = 0u32;
@@ -748,9 +720,8 @@
 
 		// .. and grab whatever we have left from nominators.
 		let nominators_quota = max_allowed_len.saturating_sub(validators_taken as usize);
-		let slashing_spans = <SlashingSpans<T>>::iter().collect::<BTreeMap<_, _>>();
+		let mut all_nominators = Vec::with_capacity(nominators_quota);
 		let mut nominators_taken = 0u32;
->>>>>>> 4c65bde7
 		for nominator in T::SortedListProvider::iter().take(nominators_quota) {
 			if let Some(Nominations { submitted_in, mut targets, suppressed: _ }) =
 				<Nominators<T>>::get(&nominator)
@@ -761,19 +732,14 @@
 						.map_or(true, |spans| submitted_in >= spans.last_nonzero_slash())
 				});
 				if !targets.len().is_zero() {
-<<<<<<< HEAD
-					all_nominators.push((nominator.clone(), Self::weight_of(&nominator), targets))
-=======
-					all_voters.push((nominator.clone(), Self::weight_of(&nominator), targets));
+					all_nominators.push((nominator.clone(), Self::weight_of(&nominator), targets));
 					nominators_taken.saturating_inc();
->>>>>>> 4c65bde7
 				}
 			} else {
 				log!(error, "invalid item in `SortedListProvider`: {:?}", nominator)
 			}
 		}
 
-<<<<<<< HEAD
 		match remaining {
 			0 => LastIteratedNominator::<T>::kill(),
 			_ => {
@@ -787,17 +753,6 @@
 		// all_voters should have never re-allocated.
 		debug_assert_eq!(all_voters.capacity(), all_voters.len());
 
-		log!(
-			debug,
-			"generated {} npos voters, {} from validators and {} nominators, leftover calls: {}",
-			all_voters.len(),
-			validator_count,
-			nominators_quota,
-			remaining,
-=======
-		// all_voters should have not re-allocated.
-		debug_assert!(all_voters.capacity() == all_voters.len());
-
 		Self::register_weight(T::WeightInfo::get_npos_voters(
 			validators_taken,
 			nominators_taken,
@@ -805,12 +760,12 @@
 		));
 
 		log!(
-			info,
-			"generated {} npos voters, {} from validators and {} nominators",
+			debug,
+			"generated {} npos voters, {} from validators and {} nominators, leftover calls: {}",
 			all_voters.len(),
 			validators_taken,
-			nominators_taken
->>>>>>> 4c65bde7
+			nominators_taken,
+			remaining,
 		);
 		all_voters
 	}
@@ -819,10 +774,6 @@
 	///
 	/// This function is self-weighing as [`DispatchClass::Mandatory`].
 	pub fn get_npos_targets() -> Vec<T::AccountId> {
-<<<<<<< HEAD
-		// all current validators to be included
-		Validators::<T>::iter().map(|(v, _)| v).collect::<Vec<_>>()
-=======
 		let mut validator_count = 0u32;
 		let targets = Validators::<T>::iter()
 			.map(|(v, _)| {
@@ -834,7 +785,6 @@
 		Self::register_weight(T::WeightInfo::get_npos_targets(validator_count));
 
 		targets
->>>>>>> 4c65bde7
 	}
 
 	/// This function will add a nominator to the `Nominators` storage map,
@@ -937,13 +887,9 @@
 
 	fn voters(
 		maybe_max_len: Option<usize>,
-<<<<<<< HEAD
 		remaining: PageIndex,
-	) -> data_provider::Result<(Vec<(T::AccountId, VoteWeight, Vec<T::AccountId>)>, Weight)> {
+	) -> data_provider::Result<Vec<(T::AccountId, VoteWeight, Vec<T::AccountId>)>> {
 		// check a few counters one last time...
-=======
-	) -> data_provider::Result<Vec<(T::AccountId, VoteWeight, Vec<T::AccountId>)>> {
->>>>>>> 4c65bde7
 		debug_assert!(<Nominators<T>>::iter().count() as u32 == CounterForNominators::<T>::get());
 		debug_assert!(<Validators<T>>::iter().count() as u32 == CounterForValidators::<T>::get());
 		debug_assert_eq!(
@@ -952,38 +898,26 @@
 			"voter_count must be accurate",
 		);
 
-<<<<<<< HEAD
 		let slashing_spans = <SlashingSpans<T>>::iter().collect::<BTreeMap<_, _>>();
 		if let Some(last) = LastIteratedNominator::<T>::get() {
-			Ok((Self::get_npos_voters_continue(maybe_max_len, remaining, last, &slashing_spans), 0))
+			Ok(Self::get_npos_voters_continue(maybe_max_len, remaining, last, &slashing_spans))
 		} else {
-			Ok((Self::get_npos_voters_init(maybe_max_len, remaining, &slashing_spans), 0))
+			Ok(Self::get_npos_voters_init(maybe_max_len, remaining, &slashing_spans))
 		}
 	}
 
 	fn targets(
 		maybe_max_len: Option<usize>,
 		remaining: PageIndex,
-	) -> data_provider::Result<(Vec<T::AccountId>, Weight)> {
+	) -> data_provider::Result<Vec<T::AccountId>> {
 		if remaining > 0u8 {
 			return Err("Targets must only have page size 0.")
 		}
 
 		let target_count = CounterForValidators::<T>::get() as usize;
-=======
-		// This can never fail -- if `maybe_max_len` is `Some(_)` we handle it.
-		let voters = Self::get_npos_voters(maybe_max_len);
-		debug_assert!(maybe_max_len.map_or(true, |max| voters.len() <= max));
-
-		Ok(voters)
-	}
-
-	fn targets(maybe_max_len: Option<usize>) -> data_provider::Result<Vec<T::AccountId>> {
-		let target_count = CounterForValidators::<T>::get();
->>>>>>> 4c65bde7
 
 		// We can't handle this case yet -- return an error.
-		if maybe_max_len.map_or(false, |max_len| target_count > max_len as u32) {
+		if maybe_max_len.map_or(false, |max_len| target_count > max_len) {
 			return Err("Target snapshot too big")
 		}
 
@@ -1374,7 +1308,6 @@
 impl<T: Config> SortedListProvider<T::AccountId> for UseNominatorsMap<T> {
 	type Error = ();
 
-<<<<<<< HEAD
 	fn iter() -> Box<dyn Iterator<Item = T::AccountId>> {
 		Box::new(Nominators::<T>::iter().map(|(n, _)| n))
 	}
@@ -1387,12 +1320,6 @@
 		))
 	}
 
-=======
-	/// Returns iterator over voter list, which can have `take` called on it.
-	fn iter() -> Box<dyn Iterator<Item = T::AccountId>> {
-		Box::new(Nominators::<T>::iter().map(|(n, _)| n))
-	}
->>>>>>> 4c65bde7
 	fn count() -> u32 {
 		CounterForNominators::<T>::get()
 	}
