// This file is part of Substrate.

// Copyright (C) 2018-2021 Parity Technologies (UK) Ltd.
// SPDX-License-Identifier: Apache-2.0

// Licensed under the Apache License, Version 2.0 (the "License");
// you may not use this file except in compliance with the License.
// You may obtain a copy of the License at
//
// 	http://www.apache.org/licenses/LICENSE-2.0
//
// Unless required by applicable law or agreed to in writing, software
// distributed under the License is distributed on an "AS IS" BASIS,
// WITHOUT WARRANTIES OR CONDITIONS OF ANY KIND, either express or implied.
// See the License for the specific language governing permissions and
// limitations under the License.

//! Test utilities

use crate::*;
use crate as staking;
use frame_support::{
	assert_ok, parameter_types,
	traits::{Currency, FindAuthor, Get, OnFinalize, OnInitialize, OneSessionHandler},
	weights::constants::RocksDbWeight,
	IterableStorageMap, StorageDoubleMap, StorageMap, StorageValue,
};
use sp_core::H256;
use sp_io;
use sp_runtime::{
	curve::PiecewiseLinear,
	testing::{Header, TestXt, UintAuthorityId},
	traits::{IdentityLookup, Zero},
};
use sp_staking::offence::{OffenceDetails, OnOffenceHandler};
use std::{cell::RefCell, collections::HashSet};
use frame_election_provider_support::onchain;

pub const INIT_TIMESTAMP: u64 = 30_000;
pub const BLOCK_TIME: u64 = 1000;

/// The AccountId alias in this test module.
pub(crate) type AccountId = u64;
pub(crate) type AccountIndex = u64;
pub(crate) type BlockNumber = u64;
pub(crate) type Balance = u128;

thread_local! {
	static SESSION: RefCell<(Vec<AccountId>, HashSet<AccountId>)> = RefCell::new(Default::default());
}

/// Another session handler struct to test on_disabled.
pub struct OtherSessionHandler;
impl OneSessionHandler<AccountId> for OtherSessionHandler {
	type Key = UintAuthorityId;

	fn on_genesis_session<'a, I: 'a>(_: I)
		where I: Iterator<Item=(&'a AccountId, Self::Key)>, AccountId: 'a {}

	fn on_new_session<'a, I: 'a>(_: bool, validators: I, _: I,)
		where I: Iterator<Item=(&'a AccountId, Self::Key)>, AccountId: 'a
	{
		SESSION.with(|x| {
			*x.borrow_mut() = (
				validators.map(|x| x.0.clone()).collect(),
				HashSet::new(),
			)
		});
	}

	fn on_disabled(validator_index: usize) {
		SESSION.with(|d| {
			let mut d = d.borrow_mut();
			let value = d.0[validator_index];
			d.1.insert(value);
		})
	}
}

impl sp_runtime::BoundToRuntimeAppPublic for OtherSessionHandler {
	type Public = UintAuthorityId;
}

pub fn is_disabled(controller: AccountId) -> bool {
	let stash = Staking::ledger(&controller).unwrap().stash;
	SESSION.with(|d| d.borrow().1.contains(&stash))
}

type UncheckedExtrinsic = frame_system::mocking::MockUncheckedExtrinsic<Test>;
type Block = frame_system::mocking::MockBlock<Test>;

frame_support::construct_runtime!(
	pub enum Test where
		Block = Block,
		NodeBlock = Block,
		UncheckedExtrinsic = UncheckedExtrinsic,
	{
		System: frame_system::{Pallet, Call, Config, Storage, Event<T>},
		Timestamp: pallet_timestamp::{Pallet, Call, Storage, Inherent},
		Balances: pallet_balances::{Pallet, Call, Storage, Config<T>, Event<T>},
		Staking: staking::{Pallet, Call, Config<T>, Storage, Event<T>},
		Session: pallet_session::{Pallet, Call, Storage, Event, Config<T>},
	}
);

/// Author of block is always 11
pub struct Author11;
impl FindAuthor<AccountId> for Author11 {
	fn find_author<'a, I>(_digests: I) -> Option<AccountId>
		where I: 'a + IntoIterator<Item = (frame_support::ConsensusEngineId, &'a [u8])>,
	{
		Some(11)
	}
}

parameter_types! {
	pub const BlockHashCount: u64 = 250;
	pub BlockWeights: frame_system::limits::BlockWeights =
		frame_system::limits::BlockWeights::simple_max(
			frame_support::weights::constants::WEIGHT_PER_SECOND * 2
		);
	pub const MaxLocks: u32 = 1024;
	pub static SessionsPerEra: SessionIndex = 3;
	pub static ExistentialDeposit: Balance = 1;
	pub static SlashDeferDuration: EraIndex = 0;
	pub static Period: BlockNumber = 5;
	pub static Offset: BlockNumber = 0;
}

impl frame_system::Config for Test {
	type BaseCallFilter = ();
	type BlockWeights = ();
	type BlockLength = ();
	type DbWeight = RocksDbWeight;
	type Origin = Origin;
	type Index = AccountIndex;
	type BlockNumber = BlockNumber;
	type Call = Call;
	type Hash = H256;
	type Hashing = ::sp_runtime::traits::BlakeTwo256;
	type AccountId = AccountId;
	type Lookup = IdentityLookup<Self::AccountId>;
	type Header = Header;
	type Event = Event;
	type BlockHashCount = BlockHashCount;
	type Version = ();
	type PalletInfo = PalletInfo;
	type AccountData = pallet_balances::AccountData<Balance>;
	type OnNewAccount = ();
	type OnKilledAccount = ();
	type SystemWeightInfo = ();
	type SS58Prefix = ();
}
impl pallet_balances::Config for Test {
	type MaxLocks = MaxLocks;
	type Balance = Balance;
	type Event = Event;
	type DustRemoval = ();
	type ExistentialDeposit = ExistentialDeposit;
	type AccountStore = System;
	type WeightInfo = ();
}
parameter_types! {
	pub const UncleGenerations: u64 = 0;
	pub const DisabledValidatorsThreshold: Perbill = Perbill::from_percent(25);
}
sp_runtime::impl_opaque_keys! {
	pub struct SessionKeys {
		pub other: OtherSessionHandler,
	}
}
impl pallet_session::Config for Test {
	type SessionManager = pallet_session::historical::NoteHistoricalRoot<Test, Staking>;
	type Keys = SessionKeys;
	type ShouldEndSession = pallet_session::PeriodicSessions<Period, Offset>;
	type SessionHandler = (OtherSessionHandler,);
	type Event = Event;
	type ValidatorId = AccountId;
	type ValidatorIdOf = crate::StashOf<Test>;
	type DisabledValidatorsThreshold = DisabledValidatorsThreshold;
	type NextSessionRotation = pallet_session::PeriodicSessions<Period, Offset>;
	type WeightInfo = ();
}

impl pallet_session::historical::Config for Test {
	type FullIdentification = crate::Exposure<AccountId, Balance>;
	type FullIdentificationOf = crate::ExposureOf<Test>;
}
impl pallet_authorship::Config for Test {
	type FindAuthor = Author11;
	type UncleGenerations = UncleGenerations;
	type FilterUncle = ();
	type EventHandler = Module<Test>;
}
parameter_types! {
	pub const MinimumPeriod: u64 = 5;
}
impl pallet_timestamp::Config for Test {
	type Moment = u64;
	type OnTimestampSet = ();
	type MinimumPeriod = MinimumPeriod;
	type WeightInfo = ();
}
pallet_staking_reward_curve::build! {
	const I_NPOS: PiecewiseLinear<'static> = curve!(
		min_inflation: 0_025_000,
		max_inflation: 0_100_000,
		ideal_stake: 0_500_000,
		falloff: 0_050_000,
		max_piece_count: 40,
		test_precision: 0_005_000,
	);
}
parameter_types! {
	pub const BondingDuration: EraIndex = 3;
	pub const RewardCurve: &'static PiecewiseLinear<'static> = &I_NPOS;
	pub const MaxNominatorRewardedPerValidator: u32 = 64;
<<<<<<< HEAD
	pub const UnsignedPriority: u64 = 1 << 20;
	pub const MinSolutionScoreBump: Perbill = Perbill::zero();
	pub OffchainSolutionWeightLimit: Weight = BlockWeights::get().max_block;
	pub static SlashTaskWeight: Weight = <Test as frame_system::Config>::DbWeight::get().reads_writes(1, 1) * 4;
=======
>>>>>>> e60597df
}

thread_local! {
	pub static REWARD_REMAINDER_UNBALANCED: RefCell<u128> = RefCell::new(0);
}

pub struct RewardRemainderMock;

impl OnUnbalanced<NegativeImbalanceOf<Test>> for RewardRemainderMock {
	fn on_nonzero_unbalanced(amount: NegativeImbalanceOf<Test>) {
		REWARD_REMAINDER_UNBALANCED.with(|v| {
			*v.borrow_mut() += amount.peek();
		});
		drop(amount);
	}
}

impl onchain::Config for Test {
	type AccountId = AccountId;
	type BlockNumber = BlockNumber;
	type BlockWeights = BlockWeights;
	type Accuracy = Perbill;
	type DataProvider = Staking;
}
impl Config for Test {
	const MAX_NOMINATIONS: u32 = 16;
	type Currency = Balances;
	type UnixTime = Timestamp;
	type CurrencyToVote = frame_support::traits::SaturatingCurrencyToVote;
	type RewardRemainder = RewardRemainderMock;
	type Event = Event;
	type Slash = ();
	type Reward = ();
	type SessionsPerEra = SessionsPerEra;
	type SlashDeferDuration = SlashDeferDuration;
	type SlashCancelOrigin = frame_system::EnsureRoot<Self::AccountId>;
	type BondingDuration = BondingDuration;
	type SessionInterface = Self;
	type EraPayout = ConvertCurve<RewardCurve>;
	type NextNewSession = Session;
	type MaxNominatorRewardedPerValidator = MaxNominatorRewardedPerValidator;
	type ElectionProvider = onchain::OnChainSequentialPhragmen<Self>;
	type TaskExecutor = executor::MultiPassExecutor<SlashTask<Self>, SlashTaskWeight>;
	type WeightInfo = ();
}

impl<LocalCall> frame_system::offchain::SendTransactionTypes<LocalCall> for Test
where
	Call: From<LocalCall>,
{
	type OverarchingCall = Call;
	type Extrinsic = Extrinsic;
}

pub type Extrinsic = TestXt<Call, ()>;

pub struct ExtBuilder {
	validator_pool: bool,
	nominate: bool,
	validator_count: u32,
	minimum_validator_count: u32,
	fair: bool,
	num_validators: Option<u32>,
	invulnerables: Vec<AccountId>,
	has_stakers: bool,
	initialize_first_session: bool,
}

impl Default for ExtBuilder {
	fn default() -> Self {
		Self {
			validator_pool: false,
			nominate: true,
			validator_count: 2,
			minimum_validator_count: 0,
			fair: true,
			num_validators: None,
			invulnerables: vec![],
			has_stakers: true,
			initialize_first_session: true,
		}
	}
}

impl ExtBuilder {
	pub fn existential_deposit(self, existential_deposit: Balance) -> Self {
		EXISTENTIAL_DEPOSIT.with(|v| *v.borrow_mut() = existential_deposit);
		self
	}
	pub fn validator_pool(mut self, validator_pool: bool) -> Self {
		self.validator_pool = validator_pool;
		self
	}
	pub fn nominate(mut self, nominate: bool) -> Self {
		self.nominate = nominate;
		self
	}
	pub fn validator_count(mut self, count: u32) -> Self {
		self.validator_count = count;
		self
	}
	pub fn minimum_validator_count(mut self, count: u32) -> Self {
		self.minimum_validator_count = count;
		self
	}
	pub fn slash_defer_duration(self, eras: EraIndex) -> Self {
		SLASH_DEFER_DURATION.with(|v| *v.borrow_mut() = eras);
		self
	}
	pub fn fair(mut self, is_fair: bool) -> Self {
		self.fair = is_fair;
		self
	}
	pub fn num_validators(mut self, num_validators: u32) -> Self {
		self.num_validators = Some(num_validators);
		self
	}
	pub fn invulnerables(mut self, invulnerables: Vec<AccountId>) -> Self {
		self.invulnerables = invulnerables;
		self
	}
	pub fn session_per_era(self, length: SessionIndex) -> Self {
		SESSIONS_PER_ERA.with(|v| *v.borrow_mut() = length);
		self
	}
	pub fn period(self, length: BlockNumber) -> Self {
		PERIOD.with(|v| *v.borrow_mut() = length);
		self
	}
	pub fn has_stakers(mut self, has: bool) -> Self {
		self.has_stakers = has;
		self
	}
<<<<<<< HEAD
	pub fn max_offchain_iterations(self, iterations: u32) -> Self {
		MAX_ITERATIONS.with(|v| *v.borrow_mut() = iterations);
		self
	}
	pub fn slash_task_weight(self, weight: Weight) -> Self {
		SlashTaskWeight::set(weight);
		self
	}
	pub fn offchain_election_ext(self) -> Self {
		self.session_per_era(4).period(5).election_lookahead(3)
	}
=======
>>>>>>> e60597df
	pub fn initialize_first_session(mut self, init: bool) -> Self {
		self.initialize_first_session = init;
		self
	}
	pub fn offset(self, offset: BlockNumber) -> Self {
		OFFSET.with(|v| *v.borrow_mut() = offset);
		self
	}
	pub fn build(self) -> sp_io::TestExternalities {
		sp_tracing::try_init_simple();
		let mut storage = frame_system::GenesisConfig::default()
			.build_storage::<Test>()
			.unwrap();
		let balance_factor = if ExistentialDeposit::get() > 1 {
			256
		} else {
			1
		};

		let num_validators = self.num_validators.unwrap_or(self.validator_count);
		// Check that the number of validators is sensible.
		assert!(num_validators <= 8);
		let validators = (0..num_validators)
			.map(|x| ((x + 1) * 10 + 1) as AccountId)
			.collect::<Vec<_>>();

		let _ = pallet_balances::GenesisConfig::<Test> {
			balances: vec![
				(1, 10 * balance_factor),
				(2, 20 * balance_factor),
				(3, 300 * balance_factor),
				(4, 400 * balance_factor),
				(10, balance_factor),
				(11, balance_factor * 1000),
				(20, balance_factor),
				(21, balance_factor * 2000),
				(30, balance_factor),
				(31, balance_factor * 2000),
				(40, balance_factor),
				(41, balance_factor * 2000),
				(50, balance_factor),
				(51, balance_factor * 2000),
				(60, balance_factor),
				(61, balance_factor * 2000),
				(70, balance_factor),
				(71, balance_factor * 2000),
				(80, balance_factor),
				(81, balance_factor * 2000),
				(100, 2000 * balance_factor),
				(101, 2000 * balance_factor),
				// This allows us to have a total_payout different from 0.
				(999, 1_000_000_000_000),
			],
		}.assimilate_storage(&mut storage);

		let mut stakers = vec![];
		if self.has_stakers {
			let stake_21 = if self.fair { 1000 } else { 2000 };
			let stake_31 = if self.validator_pool { balance_factor * 1000 } else { 1 };
			let status_41 = if self.validator_pool {
				StakerStatus::<AccountId>::Validator
			} else {
				StakerStatus::<AccountId>::Idle
			};
			let nominated = if self.nominate { vec![11, 21] } else { vec![] };
			stakers = vec![
				// (stash, controller, staked_amount, status)
				(11, 10, balance_factor * 1000, StakerStatus::<AccountId>::Validator),
				(21, 20, stake_21, StakerStatus::<AccountId>::Validator),
				(31, 30, stake_31, StakerStatus::<AccountId>::Validator),
				(41, 40, balance_factor * 1000, status_41),
				// nominator
				(101, 100, balance_factor * 500, StakerStatus::<AccountId>::Nominator(nominated))
			];
		}
		let _ = staking::GenesisConfig::<Test>{
			stakers: stakers,
			validator_count: self.validator_count,
			minimum_validator_count: self.minimum_validator_count,
			invulnerables: self.invulnerables,
			slash_reward_fraction: Perbill::from_percent(10),
			..Default::default()
		}
		.assimilate_storage(&mut storage);

		let _ = pallet_session::GenesisConfig::<Test> {
			keys: validators.iter().map(|x| (
				*x,
				*x,
				SessionKeys { other: UintAuthorityId(*x as u64) }
			)).collect(),
		}.assimilate_storage(&mut storage);

		let mut ext = sp_io::TestExternalities::from(storage);
		ext.execute_with(|| {
			let validators = Session::validators();
			SESSION.with(|x| *x.borrow_mut() = (validators.clone(), HashSet::new()));
		});

		if self.initialize_first_session {
			// We consider all test to start after timestamp is initialized This must be ensured by
			// having `timestamp::on_initialize` called before `staking::on_initialize`. Also, if
			// session length is 1, then it is already triggered.
			ext.execute_with(|| {
				System::set_block_number(1);
				Session::on_initialize(1);
				Staking::on_initialize(1);
				Timestamp::set_timestamp(INIT_TIMESTAMP);
			});
		}

		ext
	}
	pub fn build_and_execute(self, test: impl FnOnce() -> ()) {
		let mut ext = self.build();
		ext.execute_with(test);
		ext.execute_with(post_conditions);
	}
}

fn post_conditions() {
	check_nominators();
	check_exposures();
	check_ledgers();
}

fn check_ledgers() {
	// check the ledger of all stakers.
	Bonded::<Test>::iter().for_each(|(_, ctrl)| assert_ledger_consistent(ctrl))
}

fn check_exposures() {
	// a check per validator to ensure the exposure struct is always sane.
	let era = active_era();
	ErasStakers::<Test>::iter_prefix_values(era).for_each(|expo| {
		assert_eq!(
			expo.total as u128,
			expo.own as u128 + expo.others.iter().map(|e| e.value as u128).sum::<u128>(),
			"wrong total exposure.",
		);
	})
}

fn check_nominators() {
	// a check per nominator to ensure their entire stake is correctly distributed. Will only kick-
	// in if the nomination was submitted before the current era.
	let era = active_era();
	<Nominators<Test>>::iter()
		.filter_map(|(nominator, nomination)|
			if nomination.submitted_in > era {
				Some(nominator)
			} else {
				None
		})
		.for_each(|nominator| {
		// must be bonded.
		assert_is_stash(nominator);
		let mut sum = 0;
		Session::validators()
			.iter()
			.map(|v| Staking::eras_stakers(era, v))
			.for_each(|e| {
				let individual = e.others.iter().filter(|e| e.who == nominator).collect::<Vec<_>>();
				let len = individual.len();
				match len {
					0 => { /* not supporting this validator at all. */ },
					1 => sum += individual[0].value,
					_ => panic!("nominator cannot back a validator more than once."),
				};
			});

		let nominator_stake = Staking::slashable_balance_of(&nominator);
		// a nominator cannot over-spend.
		assert!(
			nominator_stake >= sum,
			"failed: Nominator({}) stake({}) >= sum divided({})",
			nominator,
			nominator_stake,
			sum,
		);

		let diff = nominator_stake - sum;
		assert!(diff < 100);
	});
}

fn assert_is_stash(acc: AccountId) {
	assert!(Staking::bonded(&acc).is_some(), "Not a stash.");
}

fn assert_ledger_consistent(ctrl: AccountId) {
	// ensures ledger.total == ledger.active + sum(ledger.unlocking).
	let ledger = Staking::ledger(ctrl).expect("Not a controller.");
	let real_total: Balance = ledger
		.unlocking
		.iter()
		.fold(ledger.active, |a, c| a + c.value);
	assert_eq!(real_total, ledger.total);
	assert!(
		ledger.active >= Balances::minimum_balance() || ledger.active == 0,
		"{}: active ledger amount ({}) must be greater than ED {}",
		ctrl,
		ledger.active,
		Balances::minimum_balance()
	);
}

pub(crate) fn active_era() -> EraIndex {
	Staking::active_era().unwrap().index
}

pub(crate) fn current_era() -> EraIndex {
	Staking::current_era().unwrap()
}

pub(crate) fn bond_validator(stash: AccountId, ctrl: AccountId, val: Balance) {
	let _ = Balances::make_free_balance_be(&stash, val);
	let _ = Balances::make_free_balance_be(&ctrl, val);
	assert_ok!(Staking::bond(
		Origin::signed(stash),
		ctrl,
		val,
		RewardDestination::Controller,
	));
	assert_ok!(Staking::validate(
		Origin::signed(ctrl),
		ValidatorPrefs::default()
	));
}

pub(crate) fn bond_nominator(
	stash: AccountId,
	ctrl: AccountId,
	val: Balance,
	target: Vec<AccountId>,
) {
	let _ = Balances::make_free_balance_be(&stash, val);
	let _ = Balances::make_free_balance_be(&ctrl, val);
	assert_ok!(Staking::bond(
		Origin::signed(stash),
		ctrl,
		val,
		RewardDestination::Controller,
	));
	assert_ok!(Staking::nominate(Origin::signed(ctrl), target));
}

/// Progress to the given block, triggering session and era changes as we progress.
///
/// This will finalize the previous block, initialize up to the given block, essentially simulating
/// a block import/propose process where we first initialize the block, then execute some stuff (not
/// in the function), and then finalize the block.
pub(crate) fn run_to_block(n: BlockNumber) {
	Staking::on_finalize(System::block_number());
	for b in (System::block_number() + 1)..=n {
		System::set_block_number(b);
		Session::on_initialize(b);
		Staking::on_initialize(b);
		Timestamp::set_timestamp(System::block_number() * BLOCK_TIME + INIT_TIMESTAMP);
		if b != n {
			Staking::on_finalize(System::block_number());
		}
	}
}

/// Progresses from the current block number (whatever that may be) to the `P * session_index + 1`.
pub(crate) fn start_session(session_index: SessionIndex) {
	let end: u64 = if Offset::get().is_zero() {
		(session_index as u64) * Period::get()
	} else {
		Offset::get() + (session_index.saturating_sub(1) as u64) * Period::get()
	};
	run_to_block(end);
	// session must have progressed properly.
	assert_eq!(
		Session::current_index(),
		session_index,
		"current session index = {}, expected = {}",
		Session::current_index(),
		session_index,
	);
}

/// Go one session forward.
pub(crate) fn advance_session() {
	let current_index = Session::current_index();
	start_session(current_index + 1);
}

/// Progress until the given era.
pub(crate) fn start_active_era(era_index: EraIndex) {
	start_session((era_index * <SessionsPerEra as Get<u32>>::get()).into());
	assert_eq!(active_era(), era_index);
	// One way or another, current_era must have changed before the active era, so they must match
	// at this point.
	assert_eq!(current_era(), active_era());
}

pub(crate) fn current_total_payout_for_duration(duration: u64) -> Balance {
	let (payout, _rest) = <Test as Config>::EraPayout::era_payout(
		Staking::eras_total_stake(active_era()),
		Balances::total_issuance(),
		duration,
	);
	assert!(payout > 0);
	payout
}

pub(crate) fn maximum_payout_for_duration(duration: u64) -> Balance {
	let (payout, rest) = <Test as Config>::EraPayout::era_payout(
		Staking::eras_total_stake(active_era()),
		Balances::total_issuance(),
		duration,
	);
	payout + rest
}

/// Time it takes to finish a session.
///
/// Note, if you see `time_per_session() - BLOCK_TIME`, it is fine. This is because we set the
/// timestamp after on_initialize, so the timestamp is always one block old.
pub(crate) fn time_per_session() -> u64 {
	Period::get() * BLOCK_TIME
}

/// Time it takes to finish an era.
///
/// Note, if you see `time_per_era() - BLOCK_TIME`, it is fine. This is because we set the
/// timestamp after on_initialize, so the timestamp is always one block old.
pub(crate) fn time_per_era() -> u64 {
	time_per_session() * SessionsPerEra::get() as u64
}

/// Time that will be calculated for the reward per era.
pub(crate) fn reward_time_per_era() -> u64 {
	time_per_era() - BLOCK_TIME
}

pub(crate) fn reward_all_elected() {
	let rewards = <Test as Config>::SessionInterface::validators()
		.into_iter()
		.map(|v| (v, 1));

	<Module<Test>>::reward_by_ids(rewards)
}

pub(crate) fn validator_controllers() -> Vec<AccountId> {
	Session::validators()
		.into_iter()
		.map(|s| Staking::bonded(&s).expect("no controller for validator"))
		.collect()
}

pub(crate) fn on_offence_in_era(
	offenders: &[OffenceDetails<
		AccountId,
		pallet_session::historical::IdentificationTuple<Test>,
	>],
	slash_fraction: &[Perbill],
	era: EraIndex,
) {
	let bonded_eras = crate::BondedEras::get();
	for &(bonded_era, start_session) in bonded_eras.iter() {
		if bonded_era == era {
			let _ = Staking::on_offence(offenders, slash_fraction, start_session).unwrap();
			return;
		} else if bonded_era > era {
			break;
		}
	}

	if Staking::active_era().unwrap().index == era {
		let _ =
			Staking::on_offence(
				offenders,
				slash_fraction,
				Staking::eras_start_session_index(era).unwrap()
			).unwrap();
	} else {
		panic!("cannot slash in era {}", era);
	}
}

pub(crate) fn on_offence_now(
	offenders: &[OffenceDetails<AccountId, pallet_session::historical::IdentificationTuple<Test>>],
	slash_fraction: &[Perbill],
) {
	let now = Staking::active_era().unwrap().index;
	on_offence_in_era(offenders, slash_fraction, now)
}

pub(crate) fn add_slash(who: &AccountId) {
	on_offence_now(
		&[
			OffenceDetails {
				offender: (who.clone(), Staking::eras_stakers(active_era(), who.clone())),
				reporters: vec![],
			},
		],
		&[Perbill::from_percent(10)],
	);
}

<<<<<<< HEAD
// winners will be chosen by simply their unweighted total backing stake. Nominator stake is
// distributed evenly.
pub(crate) fn horrible_npos_solution(
	do_reduce: bool,
) -> (CompactAssignments, Vec<ValidatorIndex>, ElectionScore) {
	let mut backing_stake_of: BTreeMap<AccountId, Balance> = BTreeMap::new();

	// self stake
	<Validators<Test>>::iter().for_each(|(who, _p)| {
		*backing_stake_of.entry(who).or_insert(Zero::zero()) += Staking::slashable_balance_of(&who)
	});

	// add nominator stuff
	<Nominators<Test>>::iter().for_each(|(who, nomination)| {
		nomination.targets.iter().for_each(|(v, _)| {
			*backing_stake_of.entry(*v).or_insert(Zero::zero()) +=
				Staking::slashable_balance_of(&who)
		})
	});

	// elect winners
	let mut sorted: Vec<AccountId> = backing_stake_of.keys().cloned().collect();
	sorted.sort_by_key(|x| backing_stake_of.get(x).unwrap());
	let winners: Vec<AccountId> = sorted
		.iter()
		.cloned()
		.take(Staking::validator_count() as usize)
		.collect();

	// create assignments
	let mut staked_assignment: Vec<StakedAssignment<AccountId>> = Vec::new();
	<Nominators<Test>>::iter().for_each(|(who, nomination)| {
		let mut dist: Vec<(AccountId, ExtendedBalance)> = Vec::new();
		nomination.targets.iter().for_each(|(v, _)| {
			if winners.iter().find(|w| *w == v).is_some() {
				dist.push((*v, ExtendedBalance::zero()));
			}
		});

		if dist.len() == 0 {
			return;
		}

		// assign real stakes. just split the stake.
		let stake = Staking::slashable_balance_of(&who) as ExtendedBalance;
		let mut sum: ExtendedBalance = Zero::zero();
		let dist_len = dist.len();
		{
			dist.iter_mut().for_each(|(_, w)| {
				let partial = stake / (dist_len as ExtendedBalance);
				*w = partial;
				sum += partial;
			});
		}

		// assign the leftover to last.
		{
			let leftover = stake - sum;
			let last = dist.last_mut().unwrap();
			last.1 += leftover;
		}

		staked_assignment.push(StakedAssignment {
			who,
			distribution: dist,
		});
	});

	// Ensure that this result is worse than seq-phragmen. Otherwise, it should not have been used
	// for testing.
	let score = {
		let (_, _, better_score) = prepare_submission_with(true, true, 0, |_| {});

		let support = to_supports::<AccountId>(&winners, &staked_assignment).unwrap();
		let score = support.evaluate();

		assert!(sp_npos_elections::is_score_better::<Perbill>(
			better_score,
			score,
			MinSolutionScoreBump::get(),
		));

		score
	};

	if do_reduce {
		reduce(&mut staked_assignment);
	}

	let snapshot_validators = Staking::snapshot_validators().unwrap();
	let snapshot_nominators = Staking::snapshot_nominators().unwrap();
	let nominator_index = |a: &AccountId| -> Option<NominatorIndex> {
		snapshot_nominators.iter().position(|x| x == a).map(|i| i as NominatorIndex)
	};
	let validator_index = |a: &AccountId| -> Option<ValidatorIndex> {
		snapshot_validators.iter().position(|x| x == a).map(|i| i as ValidatorIndex)
	};

	// convert back to ratio assignment. This takes less space.
	let assignments_reduced =
		sp_npos_elections::assignment_staked_to_ratio::<AccountId, OffchainAccuracy>(staked_assignment);

	let compact =
		CompactAssignments::from_assignment(assignments_reduced, nominator_index, validator_index)
			.unwrap();

	// winner ids to index
	let winners = winners.into_iter().map(|w| validator_index(&w).unwrap()).collect::<Vec<_>>();

	(compact, winners, score)
}

/// Note: this should always logically reproduce [`offchain_election::prepare_submission`], yet we
/// cannot do it since we want to have `tweak` injected into the process.
///
/// If the input is being tweaked in a way that the score cannot be compute accurately,
/// `compute_real_score` can be set to true. In this case a `Default` score is returned.
pub(crate) fn prepare_submission_with(
	compute_real_score: bool,
	do_reduce: bool,
	iterations: usize,
	tweak: impl FnOnce(&mut Vec<StakedAssignment<AccountId>>),
) -> (CompactAssignments, Vec<ValidatorIndex>, ElectionScore) {
	// run election on the default stuff.
	let sp_npos_elections::ElectionResult {
		winners,
		assignments,
	} = Staking::do_phragmen::<OffchainAccuracy>(iterations).unwrap();
	let winners = sp_npos_elections::to_without_backing(winners);

	let mut staked = sp_npos_elections::assignment_ratio_to_staked(
		assignments,
		Staking::slashable_balance_of_fn(),
	);

	// apply custom tweaks. awesome for testing.
	tweak(&mut staked);

	if do_reduce {
		reduce(&mut staked);
	}

	// convert back to ratio assignment. This takes less space.
	let snapshot_validators = Staking::snapshot_validators().expect("snapshot not created.");
	let snapshot_nominators = Staking::snapshot_nominators().expect("snapshot not created.");
	let nominator_index = |a: &AccountId| -> Option<NominatorIndex> {
		snapshot_nominators
			.iter()
			.position(|x| x == a)
			.map_or_else(
				|| { println!("unable to find nominator index for {:?}", a); None },
				|i| Some(i as NominatorIndex),
			)
	};
	let validator_index = |a: &AccountId| -> Option<ValidatorIndex> {
		snapshot_validators
			.iter()
			.position(|x| x == a)
			.map_or_else(
				|| { println!("unable to find validator index for {:?}", a); None },
				|i| Some(i as ValidatorIndex),
			)
	};

	let assignments_reduced = sp_npos_elections::assignment_staked_to_ratio(staked);

	// re-compute score by converting, yet again, into staked type
	let score = if compute_real_score {
		let staked = sp_npos_elections::assignment_ratio_to_staked(
			assignments_reduced.clone(),
			Staking::slashable_balance_of_fn(),
		);

		let support_map = to_supports(
			winners.as_slice(),
			staked.as_slice(),
		).unwrap();
		support_map.evaluate()
	} else {
		Default::default()
	};

	let compact =
		CompactAssignments::from_assignment(assignments_reduced, nominator_index, validator_index)
			.expect("Failed to create compact");

	// winner ids to index
	let winners = winners.into_iter().map(|w| validator_index(&w).unwrap()).collect::<Vec<_>>();

	(compact, winners, score)
}

=======
>>>>>>> e60597df
/// Make all validator and nominator request their payment
pub(crate) fn make_all_reward_payment(era: EraIndex) {
	let validators_with_reward =
		ErasRewardPoints::<Test>::get(era).individual.keys().cloned().collect::<Vec<_>>();

	// reward validators
	for validator_controller in validators_with_reward.iter().filter_map(Staking::bonded) {
		let ledger = <Ledger<Test>>::get(&validator_controller).unwrap();
		assert_ok!(Staking::payout_stakers(
			Origin::signed(1337),
			ledger.stash,
			era
		));
	}
}

#[macro_export]
macro_rules! assert_session_era {
	($session:expr, $era:expr) => {
		assert_eq!(
			Session::current_index(),
			$session,
			"wrong session {} != {}",
			Session::current_index(),
			$session,
		);
		assert_eq!(
			Staking::current_era().unwrap(),
			$era,
			"wrong current era {} != {}",
			Staking::current_era().unwrap(),
			$era,
		);
	};
}

pub(crate) fn staking_events() -> Vec<staking::Event<Test>> {
	System::events().into_iter().map(|r| r.event).filter_map(|e| {
		if let Event::staking(inner) = e {
			Some(inner)
		} else {
			None
		}
	}).collect()
}

pub(crate) fn balances(who: &AccountId) -> (Balance, Balance) {
	(Balances::free_balance(who), Balances::reserved_balance(who))
}<|MERGE_RESOLUTION|>--- conflicted
+++ resolved
@@ -215,13 +215,8 @@
 	pub const BondingDuration: EraIndex = 3;
 	pub const RewardCurve: &'static PiecewiseLinear<'static> = &I_NPOS;
 	pub const MaxNominatorRewardedPerValidator: u32 = 64;
-<<<<<<< HEAD
-	pub const UnsignedPriority: u64 = 1 << 20;
-	pub const MinSolutionScoreBump: Perbill = Perbill::zero();
-	pub OffchainSolutionWeightLimit: Weight = BlockWeights::get().max_block;
-	pub static SlashTaskWeight: Weight = <Test as frame_system::Config>::DbWeight::get().reads_writes(1, 1) * 4;
-=======
->>>>>>> e60597df
+	pub static SlashTaskWeight: Weight =
+		<Test as frame_system::Config>::DbWeight::get().reads_writes(1, 1) * 4;
 }
 
 thread_local! {
@@ -355,20 +350,10 @@
 		self.has_stakers = has;
 		self
 	}
-<<<<<<< HEAD
-	pub fn max_offchain_iterations(self, iterations: u32) -> Self {
-		MAX_ITERATIONS.with(|v| *v.borrow_mut() = iterations);
-		self
-	}
 	pub fn slash_task_weight(self, weight: Weight) -> Self {
 		SlashTaskWeight::set(weight);
 		self
 	}
-	pub fn offchain_election_ext(self) -> Self {
-		self.session_per_era(4).period(5).election_lookahead(3)
-	}
-=======
->>>>>>> e60597df
 	pub fn initialize_first_session(mut self, init: bool) -> Self {
 		self.initialize_first_session = init;
 		self
@@ -772,201 +757,6 @@
 	);
 }
 
-<<<<<<< HEAD
-// winners will be chosen by simply their unweighted total backing stake. Nominator stake is
-// distributed evenly.
-pub(crate) fn horrible_npos_solution(
-	do_reduce: bool,
-) -> (CompactAssignments, Vec<ValidatorIndex>, ElectionScore) {
-	let mut backing_stake_of: BTreeMap<AccountId, Balance> = BTreeMap::new();
-
-	// self stake
-	<Validators<Test>>::iter().for_each(|(who, _p)| {
-		*backing_stake_of.entry(who).or_insert(Zero::zero()) += Staking::slashable_balance_of(&who)
-	});
-
-	// add nominator stuff
-	<Nominators<Test>>::iter().for_each(|(who, nomination)| {
-		nomination.targets.iter().for_each(|(v, _)| {
-			*backing_stake_of.entry(*v).or_insert(Zero::zero()) +=
-				Staking::slashable_balance_of(&who)
-		})
-	});
-
-	// elect winners
-	let mut sorted: Vec<AccountId> = backing_stake_of.keys().cloned().collect();
-	sorted.sort_by_key(|x| backing_stake_of.get(x).unwrap());
-	let winners: Vec<AccountId> = sorted
-		.iter()
-		.cloned()
-		.take(Staking::validator_count() as usize)
-		.collect();
-
-	// create assignments
-	let mut staked_assignment: Vec<StakedAssignment<AccountId>> = Vec::new();
-	<Nominators<Test>>::iter().for_each(|(who, nomination)| {
-		let mut dist: Vec<(AccountId, ExtendedBalance)> = Vec::new();
-		nomination.targets.iter().for_each(|(v, _)| {
-			if winners.iter().find(|w| *w == v).is_some() {
-				dist.push((*v, ExtendedBalance::zero()));
-			}
-		});
-
-		if dist.len() == 0 {
-			return;
-		}
-
-		// assign real stakes. just split the stake.
-		let stake = Staking::slashable_balance_of(&who) as ExtendedBalance;
-		let mut sum: ExtendedBalance = Zero::zero();
-		let dist_len = dist.len();
-		{
-			dist.iter_mut().for_each(|(_, w)| {
-				let partial = stake / (dist_len as ExtendedBalance);
-				*w = partial;
-				sum += partial;
-			});
-		}
-
-		// assign the leftover to last.
-		{
-			let leftover = stake - sum;
-			let last = dist.last_mut().unwrap();
-			last.1 += leftover;
-		}
-
-		staked_assignment.push(StakedAssignment {
-			who,
-			distribution: dist,
-		});
-	});
-
-	// Ensure that this result is worse than seq-phragmen. Otherwise, it should not have been used
-	// for testing.
-	let score = {
-		let (_, _, better_score) = prepare_submission_with(true, true, 0, |_| {});
-
-		let support = to_supports::<AccountId>(&winners, &staked_assignment).unwrap();
-		let score = support.evaluate();
-
-		assert!(sp_npos_elections::is_score_better::<Perbill>(
-			better_score,
-			score,
-			MinSolutionScoreBump::get(),
-		));
-
-		score
-	};
-
-	if do_reduce {
-		reduce(&mut staked_assignment);
-	}
-
-	let snapshot_validators = Staking::snapshot_validators().unwrap();
-	let snapshot_nominators = Staking::snapshot_nominators().unwrap();
-	let nominator_index = |a: &AccountId| -> Option<NominatorIndex> {
-		snapshot_nominators.iter().position(|x| x == a).map(|i| i as NominatorIndex)
-	};
-	let validator_index = |a: &AccountId| -> Option<ValidatorIndex> {
-		snapshot_validators.iter().position(|x| x == a).map(|i| i as ValidatorIndex)
-	};
-
-	// convert back to ratio assignment. This takes less space.
-	let assignments_reduced =
-		sp_npos_elections::assignment_staked_to_ratio::<AccountId, OffchainAccuracy>(staked_assignment);
-
-	let compact =
-		CompactAssignments::from_assignment(assignments_reduced, nominator_index, validator_index)
-			.unwrap();
-
-	// winner ids to index
-	let winners = winners.into_iter().map(|w| validator_index(&w).unwrap()).collect::<Vec<_>>();
-
-	(compact, winners, score)
-}
-
-/// Note: this should always logically reproduce [`offchain_election::prepare_submission`], yet we
-/// cannot do it since we want to have `tweak` injected into the process.
-///
-/// If the input is being tweaked in a way that the score cannot be compute accurately,
-/// `compute_real_score` can be set to true. In this case a `Default` score is returned.
-pub(crate) fn prepare_submission_with(
-	compute_real_score: bool,
-	do_reduce: bool,
-	iterations: usize,
-	tweak: impl FnOnce(&mut Vec<StakedAssignment<AccountId>>),
-) -> (CompactAssignments, Vec<ValidatorIndex>, ElectionScore) {
-	// run election on the default stuff.
-	let sp_npos_elections::ElectionResult {
-		winners,
-		assignments,
-	} = Staking::do_phragmen::<OffchainAccuracy>(iterations).unwrap();
-	let winners = sp_npos_elections::to_without_backing(winners);
-
-	let mut staked = sp_npos_elections::assignment_ratio_to_staked(
-		assignments,
-		Staking::slashable_balance_of_fn(),
-	);
-
-	// apply custom tweaks. awesome for testing.
-	tweak(&mut staked);
-
-	if do_reduce {
-		reduce(&mut staked);
-	}
-
-	// convert back to ratio assignment. This takes less space.
-	let snapshot_validators = Staking::snapshot_validators().expect("snapshot not created.");
-	let snapshot_nominators = Staking::snapshot_nominators().expect("snapshot not created.");
-	let nominator_index = |a: &AccountId| -> Option<NominatorIndex> {
-		snapshot_nominators
-			.iter()
-			.position(|x| x == a)
-			.map_or_else(
-				|| { println!("unable to find nominator index for {:?}", a); None },
-				|i| Some(i as NominatorIndex),
-			)
-	};
-	let validator_index = |a: &AccountId| -> Option<ValidatorIndex> {
-		snapshot_validators
-			.iter()
-			.position(|x| x == a)
-			.map_or_else(
-				|| { println!("unable to find validator index for {:?}", a); None },
-				|i| Some(i as ValidatorIndex),
-			)
-	};
-
-	let assignments_reduced = sp_npos_elections::assignment_staked_to_ratio(staked);
-
-	// re-compute score by converting, yet again, into staked type
-	let score = if compute_real_score {
-		let staked = sp_npos_elections::assignment_ratio_to_staked(
-			assignments_reduced.clone(),
-			Staking::slashable_balance_of_fn(),
-		);
-
-		let support_map = to_supports(
-			winners.as_slice(),
-			staked.as_slice(),
-		).unwrap();
-		support_map.evaluate()
-	} else {
-		Default::default()
-	};
-
-	let compact =
-		CompactAssignments::from_assignment(assignments_reduced, nominator_index, validator_index)
-			.expect("Failed to create compact");
-
-	// winner ids to index
-	let winners = winners.into_iter().map(|w| validator_index(&w).unwrap()).collect::<Vec<_>>();
-
-	(compact, winners, score)
-}
-
-=======
->>>>>>> e60597df
 /// Make all validator and nominator request their payment
 pub(crate) fn make_all_reward_payment(era: EraIndex) {
 	let validators_with_reward =
