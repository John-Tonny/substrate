--- conflicted
+++ resolved
@@ -391,11 +391,7 @@
 }
 
 impl crate::pallet::pallet::Config for Test {
-<<<<<<< HEAD
-	type MaxNominations = ConstU32<16>;
-=======
 	type MaxNominations = MaxNominations;
->>>>>>> 7ca67ee8
 	type Currency = Balances;
 	type UnixTime = Timestamp;
 	type CurrencyToVote = frame_support::traits::SaturatingCurrencyToVote;
