// This file is part of Substrate.

// Copyright (C) 2020-2022 Parity Technologies (UK) Ltd.
// SPDX-License-Identifier: Apache-2.0

// Licensed under the Apache License, Version 2.0 (the "License");
// you may not use this file except in compliance with the License.
// You may obtain a copy of the License at
//
// 	http://www.apache.org/licenses/LICENSE-2.0
//
// Unless required by applicable law or agreed to in writing, software
// distributed under the License is distributed on an "AS IS" BASIS,
// WITHOUT WARRANTIES OR CONDITIONS OF ANY KIND, either express or implied.
// See the License for the specific language governing permissions and
// limitations under the License.

//! Scheduler pallet benchmarking.

use super::*;
use frame_benchmarking::{account, benchmarks};
use frame_support::{
	ensure,
	traits::{schedule::Priority, BoundedInline},
};
use frame_system::RawOrigin;
use sp_std::{prelude::*, vec};

use crate::Pallet as Scheduler;
use frame_system::Call as SystemCall;

const SEED: u32 = 0;

const BLOCK_NUMBER: u32 = 2;

type SystemOrigin<T> = <T as frame_system::Config>::RuntimeOrigin;

/// Add `n` items to the schedule.
///
/// For `resolved`:
/// - `
/// - `None`: aborted (hash without preimage)
/// - `Some(true)`: hash resolves into call if possible, plain call otherwise
/// - `Some(false)`: plain call
fn fill_schedule<T: Config>(when: T::BlockNumber, n: u32) -> Result<(), &'static str> {
	let t = DispatchTime::At(when);
	let origin: <T as Config>::PalletsOrigin = frame_system::RawOrigin::Root.into();
	for i in 0..n {
		let call = make_call::<T>(None);
		let period = Some(((i + 100).into(), 100));
		let name = u32_to_name(i);
		Scheduler::<T>::do_schedule_named(name, t, period, 0, origin.clone(), call)?;
	}
	ensure!(Agenda::<T>::get(when).len() == n as usize, "didn't fill schedule");
	Ok(())
}

fn u32_to_name(i: u32) -> TaskName {
	i.using_encoded(blake2_256)
}

fn make_task<T: Config>(
	periodic: bool,
	named: bool,
	signed: bool,
	maybe_lookup_len: Option<u32>,
	priority: Priority,
) -> ScheduledOf<T> {
	let call = make_call::<T>(maybe_lookup_len);
	let maybe_periodic = match periodic {
		true => Some((100u32.into(), 100)),
		false => None,
	};
	let maybe_id = match named {
		true => Some(u32_to_name(0)),
		false => None,
	};
	let origin = make_origin::<T>(signed);
	Scheduled { maybe_id, priority, call, maybe_periodic, origin, _phantom: PhantomData }
}

fn bounded<T: Config>(len: u32) -> Option<Bounded<<T as Config>::RuntimeCall>> {
	let call =
		<<T as Config>::RuntimeCall>::from(SystemCall::remark { remark: vec![0; len as usize] });
	T::Preimages::bound(call).ok()
}

fn make_call<T: Config>(maybe_lookup_len: Option<u32>) -> Bounded<<T as Config>::RuntimeCall> {
	let bound = BoundedInline::bound() as u32;
	let mut len = match maybe_lookup_len {
		Some(len) => len.min(T::Preimages::MAX_LENGTH as u32 - 2).max(bound) - 3,
		None => bound.saturating_sub(4),
	};

	loop {
		let c = match bounded::<T>(len) {
			Some(x) => x,
			None => {
				len -= 1;
				continue
			},
		};
		if c.lookup_needed() == maybe_lookup_len.is_some() {
			break c
		}
		if maybe_lookup_len.is_some() {
			len += 1;
		} else {
			if len > 0 {
				len -= 1;
			} else {
				break c
			}
		}
	}
}

fn make_origin<T: Config>(signed: bool) -> <T as Config>::PalletsOrigin {
	match signed {
		true => frame_system::RawOrigin::Signed(account("origin", 0, SEED)).into(),
		false => frame_system::RawOrigin::Root.into(),
	}
}

<<<<<<< HEAD
fn dummy_counter() -> WeightCounter {
	WeightCounter::from_limit(Weight::MAX)
}

=======
>>>>>>> 3e71d606
benchmarks! {
	// `service_agendas` when no work is done.
	service_agendas_base {
		let now = T::BlockNumber::from(BLOCK_NUMBER);
		IncompleteSince::<T>::put(now - One::one());
	}: {
		Scheduler::<T>::service_agendas(&mut WeightMeter::max_limit(), now, 0);
	} verify {
		assert_eq!(IncompleteSince::<T>::get(), Some(now - One::one()));
	}

	// `service_agenda` when no work is done.
	service_agenda_base {
		let now = BLOCK_NUMBER.into();
		let s in 0 .. T::MaxScheduledPerBlock::get();
		fill_schedule::<T>(now, s)?;
		let mut executed = 0;
	}: {
		Scheduler::<T>::service_agenda(&mut WeightMeter::max_limit(), &mut executed, now, now, 0);
	} verify {
		assert_eq!(executed, 0);
	}

	// `service_task` when the task is a non-periodic, non-named, non-fetched call which is not
	// dispatched (e.g. due to being overweight).
	service_task_base {
		let now = BLOCK_NUMBER.into();
		let task = make_task::<T>(false, false, false, None, 0);
		// prevent any tasks from actually being executed as we only want the surrounding weight.
<<<<<<< HEAD
		let mut counter = WeightCounter::from_limit(Zero::zero());
=======
		let mut counter = WeightMeter::from_limit(Weight::zero());
>>>>>>> 3e71d606
	}: {
		let result = Scheduler::<T>::service_task(&mut counter, now, now, 0, true, task);
	} verify {
		//assert_eq!(result, Ok(()));
	}

	// `service_task` when the task is a non-periodic, non-named, fetched call (with a known
	// preimage length) and which is not dispatched (e.g. due to being overweight).
	service_task_fetched {
		let s in (BoundedInline::bound() as u32) .. (T::Preimages::MAX_LENGTH as u32);
		let now = BLOCK_NUMBER.into();
		let task = make_task::<T>(false, false, false, Some(s), 0);
		// prevent any tasks from actually being executed as we only want the surrounding weight.
<<<<<<< HEAD
		let mut counter = WeightCounter::from_limit(Zero::zero());
=======
		let mut counter = WeightMeter::from_limit(Weight::zero());
>>>>>>> 3e71d606
	}: {
		let result = Scheduler::<T>::service_task(&mut counter, now, now, 0, true, task);
	} verify {
	}

	// `service_task` when the task is a non-periodic, named, non-fetched call which is not
	// dispatched (e.g. due to being overweight).
	service_task_named {
		let now = BLOCK_NUMBER.into();
		let task = make_task::<T>(false, true, false, None, 0);
		// prevent any tasks from actually being executed as we only want the surrounding weight.
<<<<<<< HEAD
		let mut counter = WeightCounter::from_limit(Zero::zero());
=======
		let mut counter = WeightMeter::from_limit(Weight::zero());
>>>>>>> 3e71d606
	}: {
		let result = Scheduler::<T>::service_task(&mut counter, now, now, 0, true, task);
	} verify {
	}

	// `service_task` when the task is a periodic, non-named, non-fetched call which is not
	// dispatched (e.g. due to being overweight).
	service_task_periodic {
		let now = BLOCK_NUMBER.into();
		let task = make_task::<T>(true, false, false, None, 0);
		// prevent any tasks from actually being executed as we only want the surrounding weight.
<<<<<<< HEAD
		let mut counter = WeightCounter::from_limit(Zero::zero());
=======
		let mut counter = WeightMeter::from_limit(Weight::zero());
>>>>>>> 3e71d606
	}: {
		let result = Scheduler::<T>::service_task(&mut counter, now, now, 0, true, task);
	} verify {
	}

	// `execute_dispatch` when the origin is `Signed`, not counting the dispatable's weight.
	execute_dispatch_signed {
<<<<<<< HEAD
		let mut counter = WeightCounter::from_limit(Weight::MAX);
=======
		let mut counter = WeightMeter::max_limit();
>>>>>>> 3e71d606
		let origin = make_origin::<T>(true);
		let call = T::Preimages::realize(&make_call::<T>(None)).unwrap().0;
	}: {
		assert!(Scheduler::<T>::execute_dispatch(&mut counter, origin, call).is_ok());
	}
	verify {
	}

	// `execute_dispatch` when the origin is not `Signed`, not counting the dispatable's weight.
	execute_dispatch_unsigned {
<<<<<<< HEAD
		let mut counter = WeightCounter::from_limit(Weight::MAX);
=======
		let mut counter = WeightMeter::max_limit();
>>>>>>> 3e71d606
		let origin = make_origin::<T>(false);
		let call = T::Preimages::realize(&make_call::<T>(None)).unwrap().0;
	}: {
		assert!(Scheduler::<T>::execute_dispatch(&mut counter, origin, call).is_ok());
	}
	verify {
	}

	schedule {
		let s in 0 .. (T::MaxScheduledPerBlock::get() - 1);
		let when = BLOCK_NUMBER.into();
		let periodic = Some((T::BlockNumber::one(), 100));
		let priority = 0;
		// Essentially a no-op call.
		let call = Box::new(SystemCall::set_storage { items: vec![] }.into());

		fill_schedule::<T>(when, s)?;
	}: _(RawOrigin::Root, when, periodic, priority, call)
	verify {
		ensure!(
			Agenda::<T>::get(when).len() == (s + 1) as usize,
			"didn't add to schedule"
		);
	}

	cancel {
		let s in 1 .. T::MaxScheduledPerBlock::get();
		let when = BLOCK_NUMBER.into();

		fill_schedule::<T>(when, s)?;
		assert_eq!(Agenda::<T>::get(when).len(), s as usize);
		let schedule_origin = T::ScheduleOrigin::successful_origin();
	}: _<SystemOrigin<T>>(schedule_origin, when, 0)
	verify {
		ensure!(
			Lookup::<T>::get(u32_to_name(0)).is_none(),
			"didn't remove from lookup"
		);
		// Removed schedule is NONE
		ensure!(
			Agenda::<T>::get(when)[0].is_none(),
			"didn't remove from schedule"
		);
	}

	schedule_named {
		let s in 0 .. (T::MaxScheduledPerBlock::get() - 1);
		let id = u32_to_name(s);
		let when = BLOCK_NUMBER.into();
		let periodic = Some((T::BlockNumber::one(), 100));
		let priority = 0;
		// Essentially a no-op call.
		let call = Box::new(SystemCall::set_storage { items: vec![] }.into());

		fill_schedule::<T>(when, s)?;
	}: _(RawOrigin::Root, id, when, periodic, priority, call)
	verify {
		ensure!(
			Agenda::<T>::get(when).len() == (s + 1) as usize,
			"didn't add to schedule"
		);
	}

	cancel_named {
		let s in 1 .. T::MaxScheduledPerBlock::get();
		let when = BLOCK_NUMBER.into();

		fill_schedule::<T>(when, s)?;
	}: _(RawOrigin::Root, u32_to_name(0))
	verify {
		ensure!(
			Lookup::<T>::get(u32_to_name(0)).is_none(),
			"didn't remove from lookup"
		);
		// Removed schedule is NONE
		ensure!(
			Agenda::<T>::get(when)[0].is_none(),
			"didn't remove from schedule"
		);
	}

	impl_benchmark_test_suite!(Scheduler, crate::mock::new_test_ext(), crate::mock::Test);
}<|MERGE_RESOLUTION|>--- conflicted
+++ resolved
@@ -122,13 +122,6 @@
 	}
 }
 
-<<<<<<< HEAD
-fn dummy_counter() -> WeightCounter {
-	WeightCounter::from_limit(Weight::MAX)
-}
-
-=======
->>>>>>> 3e71d606
 benchmarks! {
 	// `service_agendas` when no work is done.
 	service_agendas_base {
@@ -158,11 +151,7 @@
 		let now = BLOCK_NUMBER.into();
 		let task = make_task::<T>(false, false, false, None, 0);
 		// prevent any tasks from actually being executed as we only want the surrounding weight.
-<<<<<<< HEAD
-		let mut counter = WeightCounter::from_limit(Zero::zero());
-=======
-		let mut counter = WeightMeter::from_limit(Weight::zero());
->>>>>>> 3e71d606
+		let mut counter = WeightMeter::from_limit(Weight::zero());
 	}: {
 		let result = Scheduler::<T>::service_task(&mut counter, now, now, 0, true, task);
 	} verify {
@@ -176,11 +165,7 @@
 		let now = BLOCK_NUMBER.into();
 		let task = make_task::<T>(false, false, false, Some(s), 0);
 		// prevent any tasks from actually being executed as we only want the surrounding weight.
-<<<<<<< HEAD
-		let mut counter = WeightCounter::from_limit(Zero::zero());
-=======
-		let mut counter = WeightMeter::from_limit(Weight::zero());
->>>>>>> 3e71d606
+		let mut counter = WeightMeter::from_limit(Weight::zero());
 	}: {
 		let result = Scheduler::<T>::service_task(&mut counter, now, now, 0, true, task);
 	} verify {
@@ -192,11 +177,7 @@
 		let now = BLOCK_NUMBER.into();
 		let task = make_task::<T>(false, true, false, None, 0);
 		// prevent any tasks from actually being executed as we only want the surrounding weight.
-<<<<<<< HEAD
-		let mut counter = WeightCounter::from_limit(Zero::zero());
-=======
-		let mut counter = WeightMeter::from_limit(Weight::zero());
->>>>>>> 3e71d606
+		let mut counter = WeightMeter::from_limit(Weight::zero());
 	}: {
 		let result = Scheduler::<T>::service_task(&mut counter, now, now, 0, true, task);
 	} verify {
@@ -208,11 +189,7 @@
 		let now = BLOCK_NUMBER.into();
 		let task = make_task::<T>(true, false, false, None, 0);
 		// prevent any tasks from actually being executed as we only want the surrounding weight.
-<<<<<<< HEAD
-		let mut counter = WeightCounter::from_limit(Zero::zero());
-=======
-		let mut counter = WeightMeter::from_limit(Weight::zero());
->>>>>>> 3e71d606
+		let mut counter = WeightMeter::from_limit(Weight::zero());
 	}: {
 		let result = Scheduler::<T>::service_task(&mut counter, now, now, 0, true, task);
 	} verify {
@@ -220,11 +197,7 @@
 
 	// `execute_dispatch` when the origin is `Signed`, not counting the dispatable's weight.
 	execute_dispatch_signed {
-<<<<<<< HEAD
-		let mut counter = WeightCounter::from_limit(Weight::MAX);
-=======
 		let mut counter = WeightMeter::max_limit();
->>>>>>> 3e71d606
 		let origin = make_origin::<T>(true);
 		let call = T::Preimages::realize(&make_call::<T>(None)).unwrap().0;
 	}: {
@@ -235,11 +208,7 @@
 
 	// `execute_dispatch` when the origin is not `Signed`, not counting the dispatable's weight.
 	execute_dispatch_unsigned {
-<<<<<<< HEAD
-		let mut counter = WeightCounter::from_limit(Weight::MAX);
-=======
 		let mut counter = WeightMeter::max_limit();
->>>>>>> 3e71d606
 		let origin = make_origin::<T>(false);
 		let call = T::Preimages::realize(&make_call::<T>(None)).unwrap().0;
 	}: {
