// Copyright 2017-2020 Parity Technologies (UK) Ltd.
// This file is part of Substrate.

// Substrate is free software: you can redistribute it and/or modify
// it under the terms of the GNU General Public License as published by
// the Free Software Foundation, either version 3 of the License, or
// (at your option) any later version.

// Substrate is distributed in the hope that it will be useful,
// but WITHOUT ANY WARRANTY; without even the implied warranty of
// MERCHANTABILITY or FITNESS FOR A PARTICULAR PURPOSE.  See the
// GNU General Public License for more details.

// You should have received a copy of the GNU General Public License
// along with Substrate.  If not, see <http://www.gnu.org/licenses/>.

//! Runtime Modules shared primitive types.

#![warn(missing_docs)]
#![cfg_attr(not(feature = "std"), no_std)]

// to allow benchmarking
#![cfg_attr(feature = "bench", feature(test))]
#[cfg(feature = "bench")] extern crate test;

#[doc(hidden)]
pub use codec;
#[cfg(feature = "std")]
#[doc(hidden)]
pub use serde;
#[doc(hidden)]
pub use sp_std;

#[doc(hidden)]
pub use paste;

#[doc(hidden)]
pub use sp_application_crypto as app_crypto;

#[cfg(feature = "std")]
pub use sp_core::storage::{Storage, StorageChild};

use sp_std::prelude::*;
use sp_std::convert::TryFrom;
use sp_core::{crypto::{self, Public}, ed25519, sr25519, ecdsa, hash::{H256, H512}};

use codec::{Encode, Decode};

pub mod curve;
pub mod generic;
pub mod offchain;
#[cfg(feature = "std")]
pub mod testing;
pub mod traits;
pub mod transaction_validity;
pub mod random_number_generator;
mod runtime_string;

pub use crate::runtime_string::*;

/// Re-export these since they're only "kind of" generic.
pub use generic::{DigestItem, Digest};

/// Re-export this since it's part of the API of this crate.
pub use sp_core::{TypeId, crypto::{key_types, KeyTypeId, CryptoType, AccountId32}};
pub use sp_application_crypto::{RuntimeAppPublic, BoundToRuntimeAppPublic};

/// Re-export `RuntimeDebug`, to avoid dependency clutter.
pub use sp_core::RuntimeDebug;

/// Re-export top-level arithmetic stuff.
pub use sp_arithmetic::{
<<<<<<< HEAD
	Perquintill, Perbill, Permill, Percent, PerU16, Rational128, Fixed64, Fixed128, PerThing,
	traits::{SaturatedConversion, FixedPointNumber},
=======
	Perquintill, Perbill, Permill, Percent, PerU16, Rational128, Fixed64, Fixed128,
	PerThing, traits::SaturatedConversion,
>>>>>>> 3ac409ba
};
/// Re-export 128 bit helpers.
pub use sp_arithmetic::helpers_128bit;
/// Re-export big_uint stuff.
pub use sp_arithmetic::biguint;

pub use random_number_generator::RandomNumberGenerator;

/// An abstraction over justification for a block's validity under a consensus algorithm.
///
/// Essentially a finality proof. The exact formulation will vary between consensus
/// algorithms. In the case where there are multiple valid proofs, inclusion within
/// the block itself would allow swapping justifications to change the block's hash
/// (and thus fork the chain). Sending a `Justification` alongside a block instead
/// bypasses this problem.
pub type Justification = Vec<u8>;

use traits::{Verify, Lazy};

/// A module identifier. These are per module and should be stored in a registry somewhere.
#[derive(Clone, Copy, Eq, PartialEq, Encode, Decode)]
pub struct ModuleId(pub [u8; 8]);

impl TypeId for ModuleId {
	const TYPE_ID: [u8; 4] = *b"modl";
}

#[cfg(feature = "std")]
pub use serde::{Serialize, Deserialize, de::DeserializeOwned};
use crate::traits::IdentifyAccount;

/// Complex storage builder stuff.
#[cfg(feature = "std")]
pub trait BuildStorage {
	/// Build the storage out of this builder.
	fn build_storage(&self) -> Result<sp_core::storage::Storage, String> {
		let mut storage = Default::default();
		self.assimilate_storage(&mut storage)?;
		Ok(storage)
	}
	/// Assimilate the storage for this module into pre-existing overlays.
	fn assimilate_storage(
		&self,
		storage: &mut sp_core::storage::Storage,
	) -> Result<(), String>;
}

/// Something that can build the genesis storage of a module.
#[cfg(feature = "std")]
pub trait BuildModuleGenesisStorage<T, I>: Sized {
	/// Create the module genesis storage into the given `storage` and `child_storage`.
	fn build_module_genesis_storage(
		&self,
		storage: &mut sp_core::storage::Storage,
	) -> Result<(), String>;
}

#[cfg(feature = "std")]
impl BuildStorage for sp_core::storage::Storage {
	fn assimilate_storage(
		&self,
		storage: &mut sp_core::storage::Storage,
	)-> Result<(), String> {
		storage.top.extend(self.top.iter().map(|(k, v)| (k.clone(), v.clone())));
		for (k, other_map) in self.children.iter() {
			let k = k.clone();
			if let Some(map) = storage.children.get_mut(&k) {
				map.data.extend(other_map.data.iter().map(|(k, v)| (k.clone(), v.clone())));
				if !map.child_info.try_update(other_map.child_info.as_ref()) {
					return Err("Incompatible child info update".to_string());
				}
			} else {
				storage.children.insert(k, other_map.clone());
			}
		}
		Ok(())
	}
}

#[cfg(feature = "std")]
impl BuildStorage for () {
	fn assimilate_storage(
		&self,
		_: &mut sp_core::storage::Storage,
	)-> Result<(), String> {
		Err("`assimilate_storage` not implemented for `()`".into())
	}
}

/// Consensus engine unique ID.
pub type ConsensusEngineId = [u8; 4];

/// Signature verify that can work with any known signature types..
#[cfg_attr(feature = "std", derive(Serialize, Deserialize))]
#[derive(Eq, PartialEq, Clone, Encode, Decode, RuntimeDebug)]
pub enum MultiSignature {
	/// An Ed25519 signature.
	Ed25519(ed25519::Signature),
	/// An Sr25519 signature.
	Sr25519(sr25519::Signature),
	/// An ECDSA/SECP256k1 signature.
	Ecdsa(ecdsa::Signature),
}

impl From<ed25519::Signature> for MultiSignature {
	fn from(x: ed25519::Signature) -> Self {
		MultiSignature::Ed25519(x)
	}
}

impl From<sr25519::Signature> for MultiSignature {
	fn from(x: sr25519::Signature) -> Self {
		MultiSignature::Sr25519(x)
	}
}

impl From<ecdsa::Signature> for MultiSignature {
	fn from(x: ecdsa::Signature) -> Self {
		MultiSignature::Ecdsa(x)
	}
}

impl Default for MultiSignature {
	fn default() -> Self {
		MultiSignature::Ed25519(Default::default())
	}
}

/// Public key for any known crypto algorithm.
#[derive(Eq, PartialEq, Ord, PartialOrd, Clone, Encode, Decode, RuntimeDebug)]
#[cfg_attr(feature = "std", derive(Serialize, Deserialize))]
pub enum MultiSigner {
	/// An Ed25519 identity.
	Ed25519(ed25519::Public),
	/// An Sr25519 identity.
	Sr25519(sr25519::Public),
	/// An SECP256k1/ECDSA identity (actually, the Blake2 hash of the compressed pub key).
	Ecdsa(ecdsa::Public),
}

impl Default for MultiSigner {
	fn default() -> Self {
		MultiSigner::Ed25519(Default::default())
	}
}

/// NOTE: This implementations is required by `SimpleAddressDeterminer`,
/// we convert the hash into some AccountId, it's fine to use any scheme.
impl<T: Into<H256>> crypto::UncheckedFrom<T> for MultiSigner {
	fn unchecked_from(x: T) -> Self {
		ed25519::Public::unchecked_from(x.into()).into()
	}
}

impl AsRef<[u8]> for MultiSigner {
	fn as_ref(&self) -> &[u8] {
		match *self {
			MultiSigner::Ed25519(ref who) => who.as_ref(),
			MultiSigner::Sr25519(ref who) => who.as_ref(),
			MultiSigner::Ecdsa(ref who) => who.as_ref(),
		}
	}
}

impl traits::IdentifyAccount for MultiSigner {
	type AccountId = AccountId32;
	fn into_account(self) -> AccountId32 {
		match self {
			MultiSigner::Ed25519(who) => <[u8; 32]>::from(who).into(),
			MultiSigner::Sr25519(who) => <[u8; 32]>::from(who).into(),
			MultiSigner::Ecdsa(who) => sp_io::hashing::blake2_256(&who.as_ref()[..]).into(),
		}
	}
}

impl From<ed25519::Public> for MultiSigner {
	fn from(x: ed25519::Public) -> Self {
		MultiSigner::Ed25519(x)
	}
}

impl TryFrom<MultiSigner> for ed25519::Public {
	type Error = ();
	fn try_from(m: MultiSigner) -> Result<Self, Self::Error> {
		if let MultiSigner::Ed25519(x) = m { Ok(x) } else { Err(()) }
	}
}

impl From<sr25519::Public> for MultiSigner {
	fn from(x: sr25519::Public) -> Self {
		MultiSigner::Sr25519(x)
	}
}

impl TryFrom<MultiSigner> for sr25519::Public {
	type Error = ();
	fn try_from(m: MultiSigner) -> Result<Self, Self::Error> {
		if let MultiSigner::Sr25519(x) = m { Ok(x) } else { Err(()) }
	}
}

impl From<ecdsa::Public> for MultiSigner {
	fn from(x: ecdsa::Public) -> Self {
		MultiSigner::Ecdsa(x)
	}
}

impl TryFrom<MultiSigner> for ecdsa::Public {
	type Error = ();
	fn try_from(m: MultiSigner) -> Result<Self, Self::Error> {
		if let MultiSigner::Ecdsa(x) = m { Ok(x) } else { Err(()) }
	}
}

#[cfg(feature = "std")]
impl std::fmt::Display for MultiSigner {
	fn fmt(&self, fmt: &mut std::fmt::Formatter) -> std::fmt::Result {
		match *self {
			MultiSigner::Ed25519(ref who) => write!(fmt, "ed25519: {}", who),
			MultiSigner::Sr25519(ref who) => write!(fmt, "sr25519: {}", who),
			MultiSigner::Ecdsa(ref who) => write!(fmt, "ecdsa: {}", who),
		}
	}
}

impl Verify for MultiSignature {
	type Signer = MultiSigner;
	fn verify<L: Lazy<[u8]>>(&self, mut msg: L, signer: &AccountId32) -> bool {
		match (self, signer) {
			(MultiSignature::Ed25519(ref sig), who) => sig.verify(msg, &ed25519::Public::from_slice(who.as_ref())),
			(MultiSignature::Sr25519(ref sig), who) => sig.verify(msg, &sr25519::Public::from_slice(who.as_ref())),
			(MultiSignature::Ecdsa(ref sig), who) => {
				let m = sp_io::hashing::blake2_256(msg.get());
				match sp_io::crypto::secp256k1_ecdsa_recover_compressed(sig.as_ref(), &m) {
					Ok(pubkey) =>
						&sp_io::hashing::blake2_256(pubkey.as_ref())
							== <dyn AsRef<[u8; 32]>>::as_ref(who),
					_ => false,
				}
			}
		}
	}
}

/// Signature verify that can work with any known signature types..
#[derive(Eq, PartialEq, Clone, Default, Encode, Decode, RuntimeDebug)]
#[cfg_attr(feature = "std", derive(Serialize, Deserialize))]
pub struct AnySignature(H512);

impl Verify for AnySignature {
	type Signer = sr25519::Public;
	fn verify<L: Lazy<[u8]>>(&self, mut msg: L, signer: &sr25519::Public) -> bool {
		let msg = msg.get();
		sr25519::Signature::try_from(self.0.as_fixed_bytes().as_ref())
			.map(|s| s.verify(msg, signer))
			.unwrap_or(false)
		|| ed25519::Signature::try_from(self.0.as_fixed_bytes().as_ref())
			.map(|s| s.verify(msg, &ed25519::Public::from_slice(signer.as_ref())))
			.unwrap_or(false)
	}
}

impl From<sr25519::Signature> for AnySignature {
	fn from(s: sr25519::Signature) -> Self {
		AnySignature(s.into())
	}
}

impl From<ed25519::Signature> for AnySignature {
	fn from(s: ed25519::Signature) -> Self {
		AnySignature(s.into())
	}
}

impl From<DispatchError> for DispatchOutcome {
	fn from(err: DispatchError) -> Self {
		Err(err)
	}
}

/// This is the legacy return type of `Dispatchable`. It is still exposed for compatibilty
/// reasons. The new return type is `DispatchResultWithInfo`.
/// FRAME runtimes should use frame_support::dispatch::DispatchResult
pub type DispatchResult = sp_std::result::Result<(), DispatchError>;

/// Return type of a `Dispatchable` which contains the `DispatchResult` and additional information
/// about the `Dispatchable` that is only known post dispatch.
pub type DispatchResultWithInfo<T> = sp_std::result::Result<T, DispatchErrorWithPostInfo<T>>;

/// Reason why a dispatch call failed
#[derive(Eq, PartialEq, Clone, Copy, Encode, Decode, RuntimeDebug)]
#[cfg_attr(feature = "std", derive(Serialize))]
pub enum DispatchError {
	/// Some error occurred.
	Other(#[codec(skip)] &'static str),
	/// Failed to lookup some data.
	CannotLookup,
	/// A bad origin.
	BadOrigin,
	/// A custom error in a module
	Module {
		/// Module index, matching the metadata module index
		index: u8,
		/// Module specific error value
		error: u8,
		/// Optional error message.
		#[codec(skip)]
		message: Option<&'static str>,
	},
}

/// Result of a `Dispatchable` which contains the `DispatchResult` and additional information
/// about the `Dispatchable` that is only known post dispatch.
#[derive(Eq, PartialEq, Clone, Copy, Encode, Decode, RuntimeDebug)]
pub struct DispatchErrorWithPostInfo<Info> where
	Info: Eq + PartialEq + Clone + Copy + Encode + Decode + traits::Printable
{
	/// Addditional information about the `Dispatchable` which is only known post dispatch.
	pub post_info: Info,
	/// The actual `DispatchResult` indicating whether the dispatch was succesfull.
	pub error: DispatchError,
}

impl DispatchError {
	/// Return the same error but without the attached message.
	pub fn stripped(self) -> Self {
		match self {
			DispatchError::Module { index, error, message: Some(_) }
				=> DispatchError::Module { index, error, message: None },
			m => m,
		}
	}
}

impl<T, E> From<E> for DispatchErrorWithPostInfo<T> where
	T: Eq + PartialEq + Clone + Copy + Encode + Decode + traits::Printable + Default,
	E: Into<DispatchError>
{
	fn from(error: E) -> Self {
		Self {
			post_info: Default::default(),
			error: error.into(),
		}
	}
}

impl From<crate::traits::LookupError> for DispatchError {
	fn from(_: crate::traits::LookupError) -> Self {
		Self::CannotLookup
	}
}

impl From<crate::traits::BadOrigin> for DispatchError {
	fn from(_: crate::traits::BadOrigin) -> Self {
		Self::BadOrigin
	}
}

impl From<&'static str> for DispatchError {
	fn from(err: &'static str) -> DispatchError {
		DispatchError::Other(err)
	}
}

impl From<DispatchError> for &'static str {
	fn from(err: DispatchError) -> &'static str {
		match err {
			DispatchError::Other(msg) => msg,
			DispatchError::CannotLookup => "Can not lookup",
			DispatchError::BadOrigin => "Bad origin",
			DispatchError::Module { message, .. } => message.unwrap_or("Unknown module error"),
		}
	}
}

impl<T> From<DispatchErrorWithPostInfo<T>> for &'static str where
	T: Eq + PartialEq + Clone + Copy + Encode + Decode + traits::Printable
{
	fn from(err: DispatchErrorWithPostInfo<T>) -> &'static str {
		err.error.into()
	}
}

impl traits::Printable for DispatchError {
	fn print(&self) {
		"DispatchError".print();
		match self {
			Self::Other(err) => err.print(),
			Self::CannotLookup => "Can not lookup".print(),
			Self::BadOrigin => "Bad origin".print(),
			Self::Module { index, error, message } => {
				index.print();
				error.print();
				if let Some(msg) = message {
					msg.print();
				}
			}
		}
	}
}

impl<T> traits::Printable for DispatchErrorWithPostInfo<T> where
	T: Eq + PartialEq + Clone + Copy + Encode + Decode + traits::Printable
{
	fn print(&self) {
		self.error.print();
		"PostInfo: ".print();
		self.post_info.print();
	}
}

/// This type specifies the outcome of dispatching a call to a module.
///
/// In case of failure an error specific to the module is returned.
///
/// Failure of the module call dispatching doesn't invalidate the extrinsic and it is still included
/// in the block, therefore all state changes performed by the dispatched call are still persisted.
///
/// For example, if the dispatching of an extrinsic involves inclusion fee payment then these
/// changes are going to be preserved even if the call dispatched failed.
pub type DispatchOutcome = Result<(), DispatchError>;

/// The result of applying of an extrinsic.
///
/// This type is typically used in the context of `BlockBuilder` to signal that the extrinsic
/// in question cannot be included.
///
/// A block containing extrinsics that have a negative inclusion outcome is invalid. A negative
/// result can only occur during the block production, where such extrinsics are detected and
/// removed from the block that is being created and the transaction pool.
///
/// To rehash: every extrinsic in a valid block must return a positive `ApplyExtrinsicResult`.
///
/// Examples of reasons preventing inclusion in a block:
/// - More block weight is required to process the extrinsic than is left in the block being built.
///   This doesn't necessarily mean that the extrinsic is invalid, since it can still be
///   included in the next block if it has enough spare weight available.
/// - The sender doesn't have enough funds to pay the transaction inclusion fee. Including such
///   a transaction in the block doesn't make sense.
/// - The extrinsic supplied a bad signature. This transaction won't become valid ever.
pub type ApplyExtrinsicResult = Result<DispatchOutcome, transaction_validity::TransactionValidityError>;

/// Verify a signature on an encoded value in a lazy manner. This can be
/// an optimization if the signature scheme has an "unsigned" escape hash.
pub fn verify_encoded_lazy<V: Verify, T: codec::Encode>(
	sig: &V,
	item: &T,
	signer: &<V::Signer as IdentifyAccount>::AccountId
) -> bool {
	// The `Lazy<T>` trait expresses something like `X: FnMut<Output = for<'a> &'a T>`.
	// unfortunately this is a lifetime relationship that can't
	// be expressed without generic associated types, better unification of HRTBs in type position,
	// and some kind of integration into the Fn* traits.
	struct LazyEncode<F> {
		inner: F,
		encoded: Option<Vec<u8>>,
	}

	impl<F: Fn() -> Vec<u8>> traits::Lazy<[u8]> for LazyEncode<F> {
		fn get(&mut self) -> &[u8] {
			self.encoded.get_or_insert_with(&self.inner).as_slice()
		}
	}

	sig.verify(
		LazyEncode { inner: || item.encode(), encoded: None },
		signer,
	)
}

/// Helper macro for `impl_outer_config`
#[macro_export]
macro_rules! __impl_outer_config_types {
	// Generic + Instance
	(
		$concrete:ident $config:ident $snake:ident { $instance:ident } < $ignore:ident >;
		$( $rest:tt )*
	) => {
		#[cfg(any(feature = "std", test))]
		pub type $config = $snake::GenesisConfig<$concrete, $snake::$instance>;
		$crate::__impl_outer_config_types! { $concrete $( $rest )* }
	};
	// Generic
	(
		$concrete:ident $config:ident $snake:ident < $ignore:ident >;
		$( $rest:tt )*
	) => {
		#[cfg(any(feature = "std", test))]
		pub type $config = $snake::GenesisConfig<$concrete>;
		$crate::__impl_outer_config_types! { $concrete $( $rest )* }
	};
	// No Generic and maybe Instance
	(
		$concrete:ident $config:ident $snake:ident $( { $instance:ident } )?;
		$( $rest:tt )*
	) => {
		#[cfg(any(feature = "std", test))]
		pub type $config = $snake::GenesisConfig;
		$crate::__impl_outer_config_types! { $concrete $( $rest )* }
	};
	($concrete:ident) => ()
}

/// Implement the output "meta" module configuration struct,
/// which is basically:
/// pub struct GenesisConfig {
/// 	rust_module_one: Option<ModuleOneConfig>,
/// 	...
/// }
#[macro_export]
macro_rules! impl_outer_config {
	(
		pub struct $main:ident for $concrete:ident {
			$( $config:ident =>
				$snake:ident $( $instance:ident )? $( <$generic:ident> )*, )*
		}
	) => {
		$crate::__impl_outer_config_types! {
			$concrete $( $config $snake $( { $instance } )? $( <$generic> )*; )*
		}

		$crate::paste::item! {
			#[cfg(any(feature = "std", test))]
			#[derive($crate::serde::Serialize, $crate::serde::Deserialize)]
			#[serde(rename_all = "camelCase")]
			#[serde(deny_unknown_fields)]
			pub struct $main {
				$(
					pub [< $snake $(_ $instance )? >]: Option<$config>,
				)*
			}
			#[cfg(any(feature = "std", test))]
			impl $crate::BuildStorage for $main {
				fn assimilate_storage(
					&self,
					storage: &mut $crate::Storage,
				) -> std::result::Result<(), String> {
					$(
						if let Some(ref extra) = self.[< $snake $(_ $instance )? >] {
							$crate::impl_outer_config! {
								@CALL_FN
								$concrete;
								$snake;
								$( $instance )?;
								extra;
								storage;
							}
						}
					)*
					Ok(())
				}
			}
		}
	};
	(@CALL_FN
		$runtime:ident;
		$module:ident;
		$instance:ident;
		$extra:ident;
		$storage:ident;
	) => {
		$crate::BuildModuleGenesisStorage::<$runtime, $module::$instance>::build_module_genesis_storage(
			$extra,
			$storage,
		)?;
	};
	(@CALL_FN
		$runtime:ident;
		$module:ident;
		;
		$extra:ident;
		$storage:ident;
	) => {
		$crate::BuildModuleGenesisStorage::<$runtime, $module::__InherentHiddenInstance>::build_module_genesis_storage(
			$extra,
			$storage,
		)?;
	}
}

/// Checks that `$x` is equal to `$y` with an error rate of `$error`.
///
/// # Example
///
/// ```rust
/// # fn main() {
/// sp_runtime::assert_eq_error_rate!(10, 10, 0);
/// sp_runtime::assert_eq_error_rate!(10, 11, 1);
/// sp_runtime::assert_eq_error_rate!(12, 10, 2);
/// # }
/// ```
///
/// ```rust,should_panic
/// # fn main() {
/// sp_runtime::assert_eq_error_rate!(12, 10, 1);
/// # }
/// ```
#[macro_export]
#[cfg(feature = "std")]
macro_rules! assert_eq_error_rate {
	($x:expr, $y:expr, $error:expr $(,)?) => {
		assert!(
			($x) >= (($y) - ($error)) && ($x) <= (($y) + ($error)),
			"{:?} != {:?} (with error rate {:?})",
			$x,
			$y,
			$error,
		);
	};
}

/// Simple blob to hold an extrinsic without committing to its format and ensure it is serialized
/// correctly.
#[derive(PartialEq, Eq, Clone, Default, Encode, Decode)]
pub struct OpaqueExtrinsic(pub Vec<u8>);

#[cfg(feature = "std")]
impl parity_util_mem::MallocSizeOf for OpaqueExtrinsic {
	fn size_of(&self, ops: &mut parity_util_mem::MallocSizeOfOps) -> usize {
		self.0.size_of(ops)
	}
}

impl sp_std::fmt::Debug for OpaqueExtrinsic {
	#[cfg(feature = "std")]
	fn fmt(&self, fmt: &mut sp_std::fmt::Formatter) -> sp_std::fmt::Result {
		write!(fmt, "{}", sp_core::hexdisplay::HexDisplay::from(&self.0))
	}

	#[cfg(not(feature = "std"))]
	fn fmt(&self, _fmt: &mut sp_std::fmt::Formatter) -> sp_std::fmt::Result {
		Ok(())
	}
}


#[cfg(feature = "std")]
impl ::serde::Serialize for OpaqueExtrinsic {
	fn serialize<S>(&self, seq: S) -> Result<S::Ok, S::Error> where S: ::serde::Serializer {
		codec::Encode::using_encoded(&self.0, |bytes| ::sp_core::bytes::serialize(bytes, seq))
	}
}

#[cfg(feature = "std")]
impl<'a> ::serde::Deserialize<'a> for OpaqueExtrinsic {
	fn deserialize<D>(de: D) -> Result<Self, D::Error> where D: ::serde::Deserializer<'a> {
		let r = ::sp_core::bytes::deserialize(de)?;
		Decode::decode(&mut &r[..])
			.map_err(|e| ::serde::de::Error::custom(format!("Decode error: {}", e)))
	}
}

impl traits::Extrinsic for OpaqueExtrinsic {
	type Call = ();
	type SignaturePayload = ();
}

/// Print something that implements `Printable` from the runtime.
pub fn print(print: impl traits::Printable) {
	print.print();
}


/// Batching session.
///
/// To be used in runtime only. Outside of runtime, just construct
/// `BatchVerifier` directly.
#[must_use = "`verify()` needs to be called to finish batch signature verification!"]
pub struct SignatureBatching(bool);

impl SignatureBatching {
	/// Start new batching session.
	pub fn start() -> Self {
		sp_io::crypto::start_batch_verify();
		SignatureBatching(false)
	}

	/// Verify all signatures submitted during the batching session.
	#[must_use]
	pub fn verify(mut self) -> bool {
		self.0 = true;
		sp_io::crypto::finish_batch_verify()
	}
}

impl Drop for SignatureBatching {
	fn drop(&mut self) {
		// Sanity check. If user forgets to actually call `verify()`.
		if !self.0 {
			panic!("Signature verification has not been called before `SignatureBatching::drop`")
		}
	}
}


#[cfg(test)]
mod tests {
	use super::*;
	use codec::{Encode, Decode};
	use sp_core::crypto::Pair;

	#[test]
	fn opaque_extrinsic_serialization() {
		let ex = super::OpaqueExtrinsic(vec![1, 2, 3, 4]);
		assert_eq!(serde_json::to_string(&ex).unwrap(), "\"0x1001020304\"".to_owned());
	}

	#[test]
	fn dispatch_error_encoding() {
		let error = DispatchError::Module {
			index: 1,
			error: 2,
			message: Some("error message"),
		};
		let encoded = error.encode();
		let decoded = DispatchError::decode(&mut &encoded[..]).unwrap();
		assert_eq!(encoded, vec![3, 1, 2]);
		assert_eq!(
			decoded,
			DispatchError::Module {
				index: 1,
				error: 2,
				message: None,
			},
		);
	}

	#[test]
	fn multi_signature_ecdsa_verify_works() {
		let msg = &b"test-message"[..];
		let (pair, _) = ecdsa::Pair::generate();

		let signature = pair.sign(&msg);
		assert!(ecdsa::Pair::verify(&signature, msg, &pair.public()));

		let multi_sig = MultiSignature::from(signature);
		let multi_signer = MultiSigner::from(pair.public());
		assert!(multi_sig.verify(msg, &multi_signer.into_account()));

		let multi_signer = MultiSigner::from(pair.public());
		assert!(multi_sig.verify(msg, &multi_signer.into_account()));
	}


	#[test]
	#[should_panic(expected = "Signature verification has not been called")]
	fn batching_still_finishes_when_not_called_directly() {
		let mut ext = sp_state_machine::BasicExternalities::with_tasks_executor();
		ext.execute_with(|| {
			let _batching = SignatureBatching::start();
			sp_io::crypto::sr25519_verify(
				&Default::default(),
				&Vec::new(),
				&Default::default(),
			);
		});
	}
}<|MERGE_RESOLUTION|>--- conflicted
+++ resolved
@@ -70,13 +70,8 @@
 
 /// Re-export top-level arithmetic stuff.
 pub use sp_arithmetic::{
-<<<<<<< HEAD
-	Perquintill, Perbill, Permill, Percent, PerU16, Rational128, Fixed64, Fixed128, PerThing,
-	traits::{SaturatedConversion, FixedPointNumber},
-=======
 	Perquintill, Perbill, Permill, Percent, PerU16, Rational128, Fixed64, Fixed128,
-	PerThing, traits::SaturatedConversion,
->>>>>>> 3ac409ba
+	PerThing, traits::SaturatedConversion, FixedPointNumber
 };
 /// Re-export 128 bit helpers.
 pub use sp_arithmetic::helpers_128bit;
