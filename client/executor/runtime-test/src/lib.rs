#![cfg_attr(not(feature = "std"), no_std)]

// Make the WASM binary available.
#[cfg(feature = "std")]
include!(concat!(env!("OUT_DIR"), "/wasm_binary.rs"));

/// Wasm binary unwrapped. If built with `SKIP_WASM_BUILD`, the function panics.
#[cfg(feature = "std")]
pub fn wasm_binary_unwrap() -> &'static [u8] {
	WASM_BINARY.expect(
		"Development wasm binary is not available. Testing is only supported with the flag \
		 disabled.",
	)
}

#[cfg(not(feature = "std"))]
use sp_std::{vec, vec::Vec};

#[cfg(not(feature = "std"))]
use sp_core::{ed25519, sr25519};
#[cfg(not(feature = "std"))]
use sp_io::{
	crypto::{ed25519_verify, sr25519_verify},
	hashing::{blake2_128, blake2_256, sha2_256, twox_128, twox_256},
	storage, wasm_tracing,
};
#[cfg(not(feature = "std"))]
use sp_runtime::{
	print,
	traits::{BlakeTwo256, Hash},
};
#[cfg(not(feature = "std"))]
use sp_sandbox::{SandboxEnvironmentBuilder, SandboxInstance, SandboxMemory, Value};

extern "C" {
	#[allow(dead_code)]
	fn missing_external();

	#[allow(dead_code)]
	fn yet_another_missing_external();
}

#[cfg(not(feature = "std"))]
/// Mutable static variables should be always observed to have
/// the initialized value at the start of a runtime call.
static mut MUTABLE_STATIC: u64 = 32;

#[cfg(not(feature = "std"))]
/// This is similar to `MUTABLE_STATIC`. The tests need `MUTABLE_STATIC` for testing that
/// non-null initialization data is properly restored during instance reusing.
///
/// `MUTABLE_STATIC_BSS` on the other hand focuses on the zeroed data. This is important since there
/// may be differences in handling zeroed and non-zeroed data.
static mut MUTABLE_STATIC_BSS: u64 = 0;

sp_core::wasm_export_functions! {
   fn test_calling_missing_external() {
	   unsafe { missing_external() }
   }

   fn test_calling_yet_another_missing_external() {
	   unsafe { yet_another_missing_external() }
   }

   fn test_data_in(input: Vec<u8>) -> Vec<u8> {
	   print("set_storage");
	   storage::set(b"input", &input);

	   print("storage");
	   let foo = storage::get(b"foo").unwrap();

	   print("set_storage");
	   storage::set(b"baz", &foo);

	   print("finished!");
	   b"all ok!".to_vec()
   }

   fn test_clear_prefix(input: Vec<u8>) -> Vec<u8> {
	   storage::clear_prefix(&input, None);
	   b"all ok!".to_vec()
   }

   fn test_empty_return() {}

   fn test_dirty_plenty_memory(heap_base: u32, heap_pages: u32) {
	   // This piece of code will dirty multiple pages of memory. The number of pages is given by
	   // the `heap_pages`. It's unit is a wasm page (64KiB). The first page to be cleared
	   // is a wasm page that that follows the one that holds the `heap_base` address.
	   //
	   // This function dirties the **host** pages. I.e. we dirty 4KiB at a time and it will take
	   // 16 writes to process a single wasm page.

	   let heap_ptr = heap_base as usize;

	   // Find the next wasm page boundary.
	   let heap_ptr = round_up_to(heap_ptr, 65536);

	   // Make it an actual pointer
	   let heap_ptr = heap_ptr as *mut u8;

	   // Traverse the host pages and make each one dirty
	   let host_pages = heap_pages as usize * 16;
	   for i in 0..host_pages {
		   unsafe {
			   // technically this is an UB, but there is no way Rust can find this out.
			   heap_ptr.add(i * 4096).write(0);
		   }
	   }

	   fn round_up_to(n: usize, divisor: usize) -> usize {
		   (n + divisor - 1) / divisor
	   }
   }

	fn test_allocate_vec(size: u32) -> Vec<u8> {
		Vec::with_capacity(size as usize)
	}

   fn test_fp_f32add(a: [u8; 4], b: [u8; 4]) -> [u8; 4] {
	   let a = f32::from_le_bytes(a);
	   let b = f32::from_le_bytes(b);
	   f32::to_le_bytes(a + b)
   }

   fn test_panic() { panic!("test panic") }

   fn test_conditional_panic(input: Vec<u8>) -> Vec<u8> {
	   if input.len() > 0 {
		   panic!("test panic")
	   }

	   input
   }

   fn test_blake2_256(input: Vec<u8>) -> Vec<u8> {
	   blake2_256(&input).to_vec()
   }

   fn test_blake2_128(input: Vec<u8>) -> Vec<u8> {
	   blake2_128(&input).to_vec()
   }

   fn test_sha2_256(input: Vec<u8>) -> Vec<u8> {
	   sha2_256(&input).to_vec()
   }

   fn test_twox_256(input: Vec<u8>) -> Vec<u8> {
	   twox_256(&input).to_vec()
   }

   fn test_twox_128(input: Vec<u8>) -> Vec<u8> {
	   twox_128(&input).to_vec()
   }

   fn test_ed25519_verify(input: Vec<u8>) -> bool {
	   let mut pubkey = [0; 32];
	   let mut sig = [0; 64];

	   pubkey.copy_from_slice(&input[0..32]);
	   sig.copy_from_slice(&input[32..96]);

	   let msg = b"all ok!";
	   ed25519_verify(&ed25519::Signature(sig), &msg[..], &ed25519::Public(pubkey))
   }

   fn test_sr25519_verify(input: Vec<u8>) -> bool {
	   let mut pubkey = [0; 32];
	   let mut sig = [0; 64];

	   pubkey.copy_from_slice(&input[0..32]);
	   sig.copy_from_slice(&input[32..96]);

	   let msg = b"all ok!";
	   sr25519_verify(&sr25519::Signature(sig), &msg[..], &sr25519::Public(pubkey))
   }

   fn test_ordered_trie_root() -> Vec<u8> {
	   BlakeTwo256::ordered_trie_root(
		   vec![
			   b"zero"[..].into(),
			   b"one"[..].into(),
			   b"two"[..].into(),
		   ],
				sp_core::storage::StateVersion::V1,
	   ).as_ref().to_vec()
   }

   fn test_offchain_index_set() {
	   sp_io::offchain_index::set(b"k", b"v");
   }

   fn test_offchain_local_storage() -> bool {
	   let kind = sp_core::offchain::StorageKind::PERSISTENT;
	   assert_eq!(sp_io::offchain::local_storage_get(kind, b"test"), None);
	   sp_io::offchain::local_storage_set(kind, b"test", b"asd");
	   assert_eq!(sp_io::offchain::local_storage_get(kind, b"test"), Some(b"asd".to_vec()));

	   let res = sp_io::offchain::local_storage_compare_and_set(
		   kind,
		   b"test",
		   Some(b"asd".to_vec()),
		   b"",
	   );
	   assert_eq!(sp_io::offchain::local_storage_get(kind, b"test"), Some(b"".to_vec()));
	   res
   }

   fn test_offchain_local_storage_with_none() {
	   let kind = sp_core::offchain::StorageKind::PERSISTENT;
	   assert_eq!(sp_io::offchain::local_storage_get(kind, b"test"), None);

	   let res = sp_io::offchain::local_storage_compare_and_set(kind, b"test", None, b"value");
	   assert_eq!(res, true);
	   assert_eq!(sp_io::offchain::local_storage_get(kind, b"test"), Some(b"value".to_vec()));
   }

   fn test_offchain_http() -> bool {
	   use sp_core::offchain::HttpRequestStatus;
	   let run = || -> Option<()> {
		   let id = sp_io::offchain::http_request_start(
			   "POST",
			   "http://localhost:12345",
			   &[],
		   ).ok()?;
		   sp_io::offchain::http_request_add_header(id, "X-Auth", "test").ok()?;
		   sp_io::offchain::http_request_write_body(id, &[1, 2, 3, 4], None).ok()?;
		   sp_io::offchain::http_request_write_body(id, &[], None).ok()?;
		   let status = sp_io::offchain::http_response_wait(&[id], None);
		   assert!(status == vec![HttpRequestStatus::Finished(200)], "Expected Finished(200) status.");
		   let headers = sp_io::offchain::http_response_headers(id);
		   assert_eq!(headers, vec![(b"X-Auth".to_vec(), b"hello".to_vec())]);
		   let mut buffer = vec![0; 64];
		   let read = sp_io::offchain::http_response_read_body(id, &mut buffer, None).ok()?;
		   assert_eq!(read, 3);
		   assert_eq!(&buffer[0..read as usize], &[1, 2, 3]);
		   let read = sp_io::offchain::http_response_read_body(id, &mut buffer, None).ok()?;
		   assert_eq!(read, 0);

		   Some(())
	   };

	   run().is_some()
   }

   fn test_enter_span() -> u64 {
	   wasm_tracing::enter_span(Default::default())
   }

   fn test_exit_span(span_id: u64) {
	   wasm_tracing::exit(span_id)
   }

   fn test_nested_spans() {
	   sp_io::init_tracing();
	   let span_id = wasm_tracing::enter_span(Default::default());
	   {
		   sp_io::init_tracing();
		   let span_id = wasm_tracing::enter_span(Default::default());
		   wasm_tracing::exit(span_id);
	   }
	   wasm_tracing::exit(span_id);
   }

   fn returns_mutable_static() -> u64 {
	   unsafe {
		   MUTABLE_STATIC += 1;
		   MUTABLE_STATIC
	   }
   }

   fn returns_mutable_static_bss() -> u64 {
	   unsafe {
		   MUTABLE_STATIC_BSS += 1;
		   MUTABLE_STATIC_BSS
	   }
   }

   fn allocates_huge_stack_array(trap: bool) -> Vec<u8> {
	   // Allocate a stack frame that is approx. 75% of the stack (assuming it is 1MB).
	   // This will just decrease (stacks in wasm32-u-u grow downwards) the stack
	   // pointer. This won't trap on the current compilers.
	   let mut data = [0u8; 1024 * 768];

	   // Then make sure we actually write something to it.
	   //
	   // If:
	   // 1. the stack area is placed at the beginning of the linear memory space, and
	   // 2. the stack pointer points to out-of-bounds area, and
	   // 3. a write is performed around the current stack pointer.
	   //
	   // then a trap should happen.
	   //
	   for (i, v) in data.iter_mut().enumerate() {
		   *v = i as u8; // deliberate truncation
	   }

	   if trap {
		   // There is a small chance of this to be pulled up in theory. In practice
		   // the probability of that is rather low.
		   panic!()
	   }

	   data.to_vec()
   }

   // Check that the heap at `heap_base + offset` don't contains the test message.
   // After the check succeeds the test message is written into the heap.
   //
   // It is expected that the given pointer is not allocated.
   fn check_and_set_in_heap(heap_base: u32, offset: u32) {
	   let test_message = b"Hello invalid heap memory";
	   let ptr = (heap_base + offset) as *mut u8;

	   let message_slice = unsafe { sp_std::slice::from_raw_parts_mut(ptr, test_message.len()) };

	   assert_ne!(test_message, message_slice);
	   message_slice.copy_from_slice(test_message);
   }

   fn test_spawn() {
	   let data = vec![1u8, 2u8];
	   let data_new = sp_tasks::spawn(tasks::incrementer, data).join();

	   assert_eq!(data_new, vec![2u8, 3u8]);
   }

   fn test_nested_spawn() {
	   let data = vec![7u8, 13u8];
	   let data_new = sp_tasks::spawn(tasks::parallel_incrementer, data).join();

	   assert_eq!(data_new, vec![10u8, 16u8]);
   }

   fn test_panic_in_spawned() {
	   sp_tasks::spawn(tasks::panicker, vec![]).join();
   }

	fn test_return_i8() -> i8 {
		-66
	}

	fn test_take_i8(value: i8) {
		assert_eq!(value, -66);
	}

<<<<<<< HEAD
	fn allocate_two_gigabyte() -> u32 {
		let mut data = Vec::new();
		for _ in 0..205 {
			data.push(Vec::<u8>::with_capacity(10 * 1024 * 1024));
		}

		data.iter().map(|d| d.capacity() as u32).sum()
=======
	fn test_abort_on_panic() {
		sp_io::panic_handler::abort_on_panic("test_abort_on_panic called");
	}

	fn test_unreachable_intrinsic() {
		core::arch::wasm32::unreachable()
>>>>>>> 9461b2de
	}
}

#[cfg(not(feature = "std"))]
mod tasks {
	use sp_std::prelude::*;

	pub fn incrementer(data: Vec<u8>) -> Vec<u8> {
		data.into_iter().map(|v| v + 1).collect()
	}

	pub fn panicker(_: Vec<u8>) -> Vec<u8> {
		panic!()
	}

	pub fn parallel_incrementer(data: Vec<u8>) -> Vec<u8> {
		let first = data.into_iter().map(|v| v + 2).collect::<Vec<_>>();
		let second = sp_tasks::spawn(incrementer, first).join();
		second
	}
}

/// A macro to define a test entrypoint for each available sandbox executor.
macro_rules! wasm_export_sandbox_test_functions {
	(
		$(
			fn $name:ident<T>(
				$( $arg_name:ident: $arg_ty:ty ),* $(,)?
			) $( -> $ret_ty:ty )? where T: SandboxInstance<$state:ty> $(,)?
			{ $( $fn_impl:tt )* }
		)*
	) => {
		$(
				#[cfg(not(feature = "std"))]
				fn $name<T>( $($arg_name: $arg_ty),* ) $( -> $ret_ty )? where T: SandboxInstance<$state> {
					$( $fn_impl )*
				}

				paste::paste! {
					sp_core::wasm_export_functions! {
						fn [<$name _host>]( $($arg_name: $arg_ty),* ) $( -> $ret_ty )? {
							$name::<sp_sandbox::host_executor::Instance<$state>>( $( $arg_name ),* )
						}

						fn [<$name _embedded>]( $($arg_name: $arg_ty),* ) $( -> $ret_ty )? {
							$name::<sp_sandbox::embedded_executor::Instance<$state>>( $( $arg_name ),* )
						}
					}
				}
		)*
	};
}

wasm_export_sandbox_test_functions! {
	fn test_sandbox<T>(code: Vec<u8>) -> bool
	where
		T: SandboxInstance<State>,
	{
		execute_sandboxed::<T>(&code, &[]).is_ok()
	}

	fn test_sandbox_args<T>(code: Vec<u8>) -> bool
	where
		T: SandboxInstance<State>,
	{
		execute_sandboxed::<T>(&code, &[Value::I32(0x12345678), Value::I64(0x1234567887654321)])
			.is_ok()
	}

	fn test_sandbox_return_val<T>(code: Vec<u8>) -> bool
	where
		T: SandboxInstance<State>,
	{
		let ok = match execute_sandboxed::<T>(&code, &[Value::I32(0x1336)]) {
			Ok(sp_sandbox::ReturnValue::Value(Value::I32(0x1337))) => true,
			_ => false,
		};

		ok
	}

	fn test_sandbox_instantiate<T>(code: Vec<u8>) -> u8
	where
		T: SandboxInstance<()>,
	{
		let env_builder = T::EnvironmentBuilder::new();
		let code = match T::new(&code, &env_builder, &mut ()) {
			Ok(_) => 0,
			Err(sp_sandbox::Error::Module) => 1,
			Err(sp_sandbox::Error::Execution) => 2,
			Err(sp_sandbox::Error::OutOfBounds) => 3,
		};

		code
	}

	fn test_sandbox_get_global_val<T>(code: Vec<u8>) -> i64
	where
		T: SandboxInstance<()>,
	{
		let env_builder = T::EnvironmentBuilder::new();
		let instance = if let Ok(i) = T::new(&code, &env_builder, &mut ()) {
			i
		} else {
			return 20
		};

		match instance.get_global_val("test_global") {
			Some(sp_sandbox::Value::I64(val)) => val,
			None => 30,
			_ => 40,
		}
	}
}

#[cfg(not(feature = "std"))]
struct State {
	counter: u32,
}

#[cfg(not(feature = "std"))]
fn execute_sandboxed<T>(
	code: &[u8],
	args: &[Value],
) -> Result<sp_sandbox::ReturnValue, sp_sandbox::HostError>
where
	T: sp_sandbox::SandboxInstance<State>,
{
	fn env_assert(
		_e: &mut State,
		args: &[Value],
	) -> Result<sp_sandbox::ReturnValue, sp_sandbox::HostError> {
		if args.len() != 1 {
			return Err(sp_sandbox::HostError)
		}
		let condition = args[0].as_i32().ok_or_else(|| sp_sandbox::HostError)?;
		if condition != 0 {
			Ok(sp_sandbox::ReturnValue::Unit)
		} else {
			Err(sp_sandbox::HostError)
		}
	}
	fn env_inc_counter(
		e: &mut State,
		args: &[Value],
	) -> Result<sp_sandbox::ReturnValue, sp_sandbox::HostError> {
		if args.len() != 1 {
			return Err(sp_sandbox::HostError)
		}
		let inc_by = args[0].as_i32().ok_or_else(|| sp_sandbox::HostError)?;
		e.counter += inc_by as u32;
		Ok(sp_sandbox::ReturnValue::Value(Value::I32(e.counter as i32)))
	}

	let mut state = State { counter: 0 };

	let env_builder = {
		let mut env_builder = T::EnvironmentBuilder::new();
		env_builder.add_host_func("env", "assert", env_assert);
		env_builder.add_host_func("env", "inc_counter", env_inc_counter);
		let memory = match T::Memory::new(1, Some(16)) {
			Ok(m) => m,
			Err(_) => unreachable!(
				"
				Memory::new() can return Err only if parameters are borked; \
				We passing params here explicitly and they're correct; \
				Memory::new() can't return a Error qed"
			),
		};
		env_builder.add_memory("env", "memory", memory);
		env_builder
	};

	let mut instance = T::new(code, &env_builder, &mut state)?;
	let result = instance.invoke("call", args, &mut state);

	result.map_err(|_| sp_sandbox::HostError)
}<|MERGE_RESOLUTION|>--- conflicted
+++ resolved
@@ -344,7 +344,6 @@
 		assert_eq!(value, -66);
 	}
 
-<<<<<<< HEAD
 	fn allocate_two_gigabyte() -> u32 {
 		let mut data = Vec::new();
 		for _ in 0..205 {
@@ -352,14 +351,14 @@
 		}
 
 		data.iter().map(|d| d.capacity() as u32).sum()
-=======
+    }
+
 	fn test_abort_on_panic() {
 		sp_io::panic_handler::abort_on_panic("test_abort_on_panic called");
 	}
 
 	fn test_unreachable_intrinsic() {
 		core::arch::wasm32::unreachable()
->>>>>>> 9461b2de
 	}
 }
 
