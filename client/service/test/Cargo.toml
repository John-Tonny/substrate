[package]
name = "sc-service-test"
version = "2.0.0"
authors = ["Parity Technologies <admin@parity.io>"]
edition = "2018"
license = "GPL-3.0-or-later WITH Classpath-exception-2.0"
publish = false
homepage = "https://substrate.dev"
repository = "https://github.com/paritytech/substrate/"

[package.metadata.docs.rs]
targets = ["x86_64-unknown-linux-gnu"]

[dependencies]
hex-literal = "0.3.1"
tempfile = "3.1.0"
tokio = "0.1.22"
futures01 = { package = "futures", version = "0.1.29" }
log = "0.4.8"
fdlimit = "0.2.1"
parking_lot = "0.11.1"
sc-light = { version = "3.0.0", path = "../../light" }
sp-blockchain = { version = "3.0.0", path = "../../../primitives/blockchain" }
sp-api = { version = "3.0.0", path = "../../../primitives/api" }
sp-state-machine = { version = "0.9.0", path = "../../../primitives/state-machine" }
sp-externalities = { version = "0.9.0", path = "../../../primitives/externalities" }
sp-trie = { version = "3.0.0", path = "../../../primitives/trie" }
sp-storage = { version = "3.0.0", path = "../../../primitives/storage" }
sc-client-db = { version = "0.9.0", default-features = false, path = "../../db" }
futures = { version = "0.3.1", features = ["compat"] }
sc-service = { version = "0.9.0", default-features = false, features = ["test-helpers"], path = "../../service" }
sc-network = { version = "0.9.0", path = "../../network" }
sp-consensus = { version = "0.9.0", path = "../../../primitives/consensus/common" }
sp-runtime = { version = "3.0.0", path = "../../../primitives/runtime" }
sp-core = { version = "3.0.0", path = "../../../primitives/core" }
sp-transaction-pool = { version = "3.0.0", path = "../../../primitives/transaction-pool" }
substrate-test-runtime = { version = "2.0.0", path = "../../../test-utils/runtime" }
substrate-test-runtime-client = { version = "2.0.0", path = "../../../test-utils/runtime/client" }
sc-client-api = { version = "3.0.0", path = "../../api" }
sc-block-builder = { version = "0.9.0", path = "../../block-builder" }
sc-executor = { version = "0.9.0", path = "../../executor" }
sp-panic-handler = { version = "3.0.0", path = "../../../primitives/panic-handler" }
parity-scale-codec = "2.0.0"
<<<<<<< HEAD
sp-tracing = { version = "2.0.0", path = "../../../primitives/tracing" }

[dev-dependencies]
sp-finality-grandpa = { version = "2.0.0", path = "../../../primitives/finality-grandpa" }
=======
sp-tracing = { version = "3.0.0", path = "../../../primitives/tracing" }
>>>>>>> 3957f439
<|MERGE_RESOLUTION|>--- conflicted
+++ resolved
@@ -41,11 +41,7 @@
 sc-executor = { version = "0.9.0", path = "../../executor" }
 sp-panic-handler = { version = "3.0.0", path = "../../../primitives/panic-handler" }
 parity-scale-codec = "2.0.0"
-<<<<<<< HEAD
-sp-tracing = { version = "2.0.0", path = "../../../primitives/tracing" }
+sp-tracing = { version = "3.0.0", path = "../../../primitives/tracing" }
 
 [dev-dependencies]
-sp-finality-grandpa = { version = "2.0.0", path = "../../../primitives/finality-grandpa" }
-=======
-sp-tracing = { version = "3.0.0", path = "../../../primitives/tracing" }
->>>>>>> 3957f439
+sp-finality-grandpa = { version = "3.0.0", path = "../../../primitives/finality-grandpa" }