// This file is part of Substrate.

// Copyright (C) 2019-2022 Parity Technologies (UK) Ltd.
// SPDX-License-Identifier: GPL-3.0-or-later WITH Classpath-exception-2.0

// This program is free software: you can redistribute it and/or modify
// it under the terms of the GNU General Public License as published by
// the Free Software Foundation, either version 3 of the License, or
// (at your option) any later version.

// This program is distributed in the hope that it will be useful,
// but WITHOUT ANY WARRANTY; without even the implied warranty of
// MERCHANTABILITY or FITNESS FOR A PARTICULAR PURPOSE. See the
// GNU General Public License for more details.

// You should have received a copy of the GNU General Public License
// along with this program. If not, see <https://www.gnu.org/licenses/>.

//! Slots functionality for Substrate.
//!
//! Some consensus algorithms have a concept of *slots*, which are intervals in
//! time during which certain events can and/or must occur.  This crate
//! provides generic functionality for slots.

#![forbid(unsafe_code)]
#![warn(missing_docs)]

mod aux_schema;
mod slots;

pub use aux_schema::{check_equivocation, MAX_SLOT_CAPACITY, PRUNING_BOUND};
pub use slots::SlotInfo;
use slots::Slots;

use futures::{future::Either, Future, TryFutureExt};
use futures_timer::Delay;
use log::{debug, info, warn};
use sc_consensus::{BlockImport, JustificationSyncLink};
use sc_telemetry::{telemetry, TelemetryHandle, CONSENSUS_DEBUG, CONSENSUS_INFO, CONSENSUS_WARN};
use sp_arithmetic::traits::BaseArithmetic;
use sp_consensus::{Proposal, Proposer, SelectChain, SyncOracle};
use sp_consensus_slots::{Slot, SlotDuration};
use sp_inherents::CreateInherentDataProviders;
use sp_runtime::traits::{Block as BlockT, HashFor, Header as HeaderT};
use std::{
	fmt::Debug,
	ops::Deref,
	time::{Duration, Instant},
};

const LOG_TARGET: &str = "slots";

/// The changes that need to applied to the storage to create the state for a block.
///
/// See [`sp_state_machine::StorageChanges`] for more information.
pub type StorageChanges<Transaction, Block> =
	sp_state_machine::StorageChanges<Transaction, HashFor<Block>>;

/// The result of [`SlotWorker::on_slot`].
#[derive(Debug, Clone)]
pub struct SlotResult<Block: BlockT, Proof> {
	/// The block that was built.
	pub block: Block,
	/// The storage proof that was recorded while building the block.
	pub storage_proof: Proof,
}

/// A worker that should be invoked at every new slot.
///
/// The implementation should not make any assumptions of the slot being bound to the time or
/// similar. The only valid assumption is that the slot number is always increasing.
#[async_trait::async_trait]
pub trait SlotWorker<B: BlockT, Proof> {
	/// Called when a new slot is triggered.
	///
	/// Returns a future that resolves to a [`SlotResult`] iff a block was successfully built in
	/// the slot. Otherwise `None` is returned.
	async fn on_slot(&mut self, slot_info: SlotInfo<B>) -> Option<SlotResult<B, Proof>>;
}

/// A skeleton implementation for `SlotWorker` which tries to claim a slot at
/// its beginning and tries to produce a block if successfully claimed, timing
/// out if block production takes too long.
#[async_trait::async_trait]
pub trait SimpleSlotWorker<B: BlockT> {
	/// A handle to a `BlockImport`.
	type BlockImport: BlockImport<B, Transaction = <Self::Proposer as Proposer<B>>::Transaction>
		+ Send
		+ 'static;

	/// A handle to a `SyncOracle`.
	type SyncOracle: SyncOracle;

	/// A handle to a `JustificationSyncLink`, allows hooking into the sync module to control the
	/// justification sync process.
	type JustificationSyncLink: JustificationSyncLink<B>;

	/// The type of future resolving to the proposer.
	type CreateProposer: Future<Output = Result<Self::Proposer, sp_consensus::Error>>
		+ Send
		+ Unpin
		+ 'static;

	/// The type of proposer to use to build blocks.
	type Proposer: Proposer<B> + Send;

	/// Data associated with a slot claim.
	type Claim: Send + Sync + 'static;

	/// Auxiliary data necessary for authoring.
	type AuxData: Send + Sync + 'static;

	/// The logging target to use when logging messages.
	fn logging_target(&self) -> &'static str;

	/// A handle to a `BlockImport`.
	fn block_import(&mut self) -> &mut Self::BlockImport;

	/// Returns the auxiliary data necessary for authoring.
	fn aux_data(
		&self,
		header: &B::Header,
		slot: Slot,
	) -> Result<Self::AuxData, sp_consensus::Error>;

	/// Returns the number of authorities.
	/// None indicate that the authorities information is incomplete.
	fn authorities_len(&self, aux_data: &Self::AuxData) -> Option<usize>;

	/// Tries to claim the given slot, returning an object with claim data if successful.
	async fn claim_slot(
		&self,
		header: &B::Header,
		slot: Slot,
		aux_data: &Self::AuxData,
	) -> Option<Self::Claim>;

	/// Notifies the given slot. Similar to `claim_slot`, but will be called no matter whether we
	/// need to author blocks or not.
	fn notify_slot(&self, _header: &B::Header, _slot: Slot, _aux_data: &Self::AuxData) {}

	/// Return the pre digest data to include in a block authored with the given claim.
	fn pre_digest_data(&self, slot: Slot, claim: &Self::Claim) -> Vec<sp_runtime::DigestItem>;

	/// Returns a function which produces a `BlockImportParams`.
	async fn block_import_params(
		&self,
		header: B::Header,
		header_hash: &B::Hash,
		body: Vec<B::Extrinsic>,
		storage_changes: StorageChanges<<Self::BlockImport as BlockImport<B>>::Transaction, B>,
		public: Self::Claim,
		epoch: Self::AuxData,
	) -> Result<
		sc_consensus::BlockImportParams<B, <Self::BlockImport as BlockImport<B>>::Transaction>,
		sp_consensus::Error,
	>;

	/// Whether to force authoring if offline.
	fn force_authoring(&self) -> bool;

	/// Returns whether the block production should back off.
	///
	/// By default this function always returns `false`.
	///
	/// An example strategy that back offs if the finalized head is lagging too much behind the tip
	/// is implemented by [`BackoffAuthoringOnFinalizedHeadLagging`].
	fn should_backoff(&self, _slot: Slot, _chain_head: &B::Header) -> bool {
		false
	}

	/// Returns a handle to a `SyncOracle`.
	fn sync_oracle(&mut self) -> &mut Self::SyncOracle;

	/// Returns a handle to a `JustificationSyncLink`.
	fn justification_sync_link(&mut self) -> &mut Self::JustificationSyncLink;

	/// Returns a `Proposer` to author on top of the given block.
	fn proposer(&mut self, block: &B::Header) -> Self::CreateProposer;

	/// Returns a [`TelemetryHandle`] if any.
	fn telemetry(&self) -> Option<TelemetryHandle>;

	/// Remaining duration for proposing.
	fn proposing_remaining_duration(&self, slot_info: &SlotInfo<B>) -> Duration;

	/// Propose a block by `Proposer`.
	async fn propose(
		&mut self,
		proposer: Self::Proposer,
		claim: &Self::Claim,
		slot_info: SlotInfo<B>,
		proposing_remaining: Delay,
	) -> Option<
		Proposal<
			B,
			<Self::Proposer as Proposer<B>>::Transaction,
			<Self::Proposer as Proposer<B>>::Proof,
		>,
	> {
		let slot = slot_info.slot;
		let telemetry = self.telemetry();
<<<<<<< HEAD
		let log_target = self.logging_target();
=======
		let logging_target = self.logging_target();

		let inherent_data = Self::create_inherent_data(&slot_info, &logging_target).await?;

>>>>>>> fae9e366
		let proposing_remaining_duration = self.proposing_remaining_duration(&slot_info);
		let logs = self.pre_digest_data(slot, claim);

		// deadline our production to 98% of the total time left for proposing. As we deadline
		// the proposing below to the same total time left, the 2% margin should be enough for
		// the result to be returned.
		let proposing = proposer
			.propose(
				inherent_data,
				sp_runtime::generic::Digest { logs },
				proposing_remaining_duration.mul_f32(0.98),
				None,
			)
			.map_err(|e| sp_consensus::Error::ClientImport(e.to_string()));

		let proposal = match futures::future::select(proposing, proposing_remaining).await {
			Either::Left((Ok(p), _)) => p,
			Either::Left((Err(err), _)) => {
				warn!(target: log_target, "Proposing failed: {}", err);

				return None
			},
			Either::Right(_) => {
				info!(
					target: log_target,
					"⌛️ Discarding proposal for slot {}; block production took too long", slot,
				);
				// If the node was compiled with debug, tell the user to use release optimizations.
				#[cfg(build_type = "debug")]
				info!(
					target: log_target,
					"👉 Recompile your node in `--release` mode to mitigate this problem.",
				);
				telemetry!(
					telemetry;
					CONSENSUS_INFO;
					"slots.discarding_proposal_took_too_long";
					"slot" => *slot,
				);

				return None
			},
		};

		Some(proposal)
	}

	/// Calls `create_inherent_data` and handles errors.
	async fn create_inherent_data(
		slot_info: &SlotInfo<B>,
		logging_target: &str,
	) -> Option<sp_inherents::InherentData> {
		let remaining_duration = slot_info.ends_at.saturating_duration_since(Instant::now());
		let delay = Delay::new(remaining_duration);
		let cid = slot_info.create_inherent_data.create_inherent_data();
		let inherent_data = match futures::future::select(delay, cid).await {
			Either::Right((Ok(data), _)) => data,
			Either::Right((Err(err), _)) => {
				warn!(
					target: logging_target,
					"Unable to create inherent data for block {:?}: {}",
					slot_info.chain_head.hash(),
					err,
				);

				return None
			},
			Either::Left(_) => {
				warn!(
					target: logging_target,
					"Creating inherent data took more time than we had left for slot {} for block {:?}.",
					slot_info.slot,
					slot_info.chain_head.hash(),
				);

				return None
			},
		};

		Some(inherent_data)
	}

	/// Implements [`SlotWorker::on_slot`].
	async fn on_slot(
		&mut self,
		slot_info: SlotInfo<B>,
	) -> Option<SlotResult<B, <Self::Proposer as Proposer<B>>::Proof>>
	where
		Self: Sync,
	{
		let slot = slot_info.slot;
		let telemetry = self.telemetry();
		let logging_target = self.logging_target();

		let proposing_remaining_duration = self.proposing_remaining_duration(&slot_info);

		let proposing_remaining = if proposing_remaining_duration == Duration::default() {
			debug!(
				target: logging_target,
				"Skipping proposal slot {} since there's no time left to propose", slot,
			);

			return None
		} else {
			Delay::new(proposing_remaining_duration)
		};

		let aux_data = match self.aux_data(&slot_info.chain_head, slot) {
			Ok(aux_data) => aux_data,
			Err(err) => {
				warn!(
					target: logging_target,
					"Unable to fetch auxiliary data for block {:?}: {}",
					slot_info.chain_head.hash(),
					err,
				);

				telemetry!(
					telemetry;
					CONSENSUS_WARN;
					"slots.unable_fetching_authorities";
					"slot" => ?slot_info.chain_head.hash(),
					"err" => ?err,
				);

				return None
			},
		};

		self.notify_slot(&slot_info.chain_head, slot, &aux_data);

		let authorities_len = self.authorities_len(&aux_data);

		if !self.force_authoring() &&
			self.sync_oracle().is_offline() &&
			authorities_len.map(|a| a > 1).unwrap_or(false)
		{
			debug!(target: logging_target, "Skipping proposal slot. Waiting for the network.");
			telemetry!(
				telemetry;
				CONSENSUS_DEBUG;
				"slots.skipping_proposal_slot";
				"authorities_len" => authorities_len,
			);

			return None
		}

		let claim = self.claim_slot(&slot_info.chain_head, slot, &aux_data).await?;

		if self.should_backoff(slot, &slot_info.chain_head) {
			return None
		}

		debug!(target: logging_target, "Starting authorship at slot: {slot}");

		telemetry!(telemetry; CONSENSUS_DEBUG; "slots.starting_authorship"; "slot_num" => slot);

		let proposer = match self.proposer(&slot_info.chain_head).await {
			Ok(p) => p,
			Err(err) => {
				warn!(target: logging_target, "Unable to author block in slot {slot:?}: {err}");

				telemetry!(
					telemetry;
					CONSENSUS_WARN;
					"slots.unable_authoring_block";
					"slot" => *slot,
					"err" => ?err
				);

				return None
			},
		};

		let proposal = self.propose(proposer, &claim, slot_info, proposing_remaining).await?;

		let (block, storage_proof) = (proposal.block, proposal.proof);
		let (header, body) = block.deconstruct();
		let header_num = *header.number();
		let header_hash = header.hash();
		let parent_hash = *header.parent_hash();

		let block_import_params = match self
			.block_import_params(
				header,
				&header_hash,
				body.clone(),
				proposal.storage_changes,
				claim,
				aux_data,
			)
			.await
		{
			Ok(bi) => bi,
			Err(err) => {
				warn!(target: logging_target, "Failed to create block import params: {}", err);

				return None
			},
		};

		info!(
			target: logging_target,
			"🔖 Pre-sealed block for proposal at {}. Hash now {:?}, previously {:?}.",
			header_num,
			block_import_params.post_hash(),
			header_hash,
		);

		telemetry!(
			telemetry;
			CONSENSUS_INFO;
			"slots.pre_sealed_block";
			"header_num" => ?header_num,
			"hash_now" => ?block_import_params.post_hash(),
			"hash_previously" => ?header_hash,
		);

		let header = block_import_params.post_header();
		match self.block_import().import_block(block_import_params, Default::default()).await {
			Ok(res) => {
				res.handle_justification(
					&header.hash(),
					*header.number(),
					self.justification_sync_link(),
				);
			},
			Err(err) => {
				warn!(
					target: logging_target,
					"Error with block built on {:?}: {}", parent_hash, err,
				);

				telemetry!(
					telemetry;
					CONSENSUS_WARN;
					"slots.err_with_block_built_on";
					"hash" => ?parent_hash,
					"err" => ?err,
				);
			},
		}

		Some(SlotResult { block: B::new(header, body), storage_proof })
	}
}

/// A type that implements [`SlotWorker`] for a type that implements [`SimpleSlotWorker`].
///
/// This is basically a workaround for Rust not supporting specialization. Otherwise we could
/// implement [`SlotWorker`] for any `T` that implements [`SimpleSlotWorker`], but currently
/// that would prevent downstream users to implement [`SlotWorker`] for their own types.
pub struct SimpleSlotWorkerToSlotWorker<T>(pub T);

#[async_trait::async_trait]
impl<T: SimpleSlotWorker<B> + Send + Sync, B: BlockT>
	SlotWorker<B, <T::Proposer as Proposer<B>>::Proof> for SimpleSlotWorkerToSlotWorker<T>
{
	async fn on_slot(
		&mut self,
		slot_info: SlotInfo<B>,
	) -> Option<SlotResult<B, <T::Proposer as Proposer<B>>::Proof>> {
		self.0.on_slot(slot_info).await
	}
}

/// Slot specific extension that the inherent data provider needs to implement.
pub trait InherentDataProviderExt {
	/// The current slot that will be found in the [`InherentData`](`sp_inherents::InherentData`).
	fn slot(&self) -> Slot;
}

/// Small macro for implementing `InherentDataProviderExt` for inherent data provider tuple.
macro_rules! impl_inherent_data_provider_ext_tuple {
	( S $(, $TN:ident)* $( , )?) => {
		impl<S, $( $TN ),*>  InherentDataProviderExt for (S, $($TN),*)
		where
			S: Deref<Target = Slot>,
		{
			fn slot(&self) -> Slot {
				*self.0.deref()
			}
		}
	}
}

impl_inherent_data_provider_ext_tuple!(S);
impl_inherent_data_provider_ext_tuple!(S, A);
impl_inherent_data_provider_ext_tuple!(S, A, B);
impl_inherent_data_provider_ext_tuple!(S, A, B, C);
impl_inherent_data_provider_ext_tuple!(S, A, B, C, D);
impl_inherent_data_provider_ext_tuple!(S, A, B, C, D, E);
impl_inherent_data_provider_ext_tuple!(S, A, B, C, D, E, F);
impl_inherent_data_provider_ext_tuple!(S, A, B, C, D, E, F, G);
impl_inherent_data_provider_ext_tuple!(S, A, B, C, D, E, F, G, H);
impl_inherent_data_provider_ext_tuple!(S, A, B, C, D, E, F, G, H, I);
impl_inherent_data_provider_ext_tuple!(S, A, B, C, D, E, F, G, H, I, J);

/// Start a new slot worker.
///
/// Every time a new slot is triggered, `worker.on_slot` is called and the future it returns is
/// polled until completion, unless we are major syncing.
pub async fn start_slot_worker<B, C, W, SO, CIDP, Proof>(
	slot_duration: SlotDuration,
	client: C,
	mut worker: W,
	sync_oracle: SO,
	create_inherent_data_providers: CIDP,
) where
	B: BlockT,
	C: SelectChain<B>,
	W: SlotWorker<B, Proof>,
	SO: SyncOracle + Send,
	CIDP: CreateInherentDataProviders<B, ()> + Send + 'static,
	CIDP::InherentDataProviders: InherentDataProviderExt + Send,
{
	let mut slots = Slots::new(slot_duration.as_duration(), create_inherent_data_providers, client);

	loop {
		let slot_info = match slots.next_slot().await {
			Ok(r) => r,
			Err(e) => {
				warn!(target: LOG_TARGET, "Error while polling for next slot: {}", e);
				return
			},
		};

		if sync_oracle.is_major_syncing() {
			debug!(target: LOG_TARGET, "Skipping proposal slot due to sync.");
			continue
		}

		let _ = worker.on_slot(slot_info).await;
	}
}

/// A header which has been checked
pub enum CheckedHeader<H, S> {
	/// A header which has slot in the future. this is the full header (not stripped)
	/// and the slot in which it should be processed.
	Deferred(H, Slot),
	/// A header which is fully checked, including signature. This is the pre-header
	/// accompanied by the seal components.
	///
	/// Includes the digest item that encoded the seal.
	Checked(H, S),
}

/// A unit type wrapper to express the proportion of a slot.
pub struct SlotProportion(f32);

impl SlotProportion {
	/// Create a new proportion.
	///
	/// The given value `inner` should be in the range `[0,1]`. If the value is not in the required
	/// range, it is clamped into the range.
	pub fn new(inner: f32) -> Self {
		Self(inner.clamp(0.0, 1.0))
	}

	/// Returns the inner that is guaranted to be in the range `[0,1]`.
	pub fn get(&self) -> f32 {
		self.0
	}
}

/// The strategy used to calculate the slot lenience used to increase the block proposal time when
/// slots have been skipped with no blocks authored.
pub enum SlotLenienceType {
	/// Increase the lenience linearly with the number of skipped slots.
	Linear,
	/// Increase the lenience exponentially with the number of skipped slots.
	Exponential,
}

impl SlotLenienceType {
	fn as_str(&self) -> &'static str {
		match self {
			SlotLenienceType::Linear => "linear",
			SlotLenienceType::Exponential => "exponential",
		}
	}
}

/// Calculate the remaining duration for block proposal taking into account whether any slots have
/// been skipped and applying the given lenience strategy. If `max_block_proposal_slot_portion` is
/// not none this method guarantees that the returned duration must be lower or equal to
/// `slot_info.duration * max_block_proposal_slot_portion`.
pub fn proposing_remaining_duration<Block: BlockT>(
	parent_slot: Option<Slot>,
	slot_info: &SlotInfo<Block>,
	block_proposal_slot_portion: &SlotProportion,
	max_block_proposal_slot_portion: Option<&SlotProportion>,
	slot_lenience_type: SlotLenienceType,
	log_target: &str,
) -> Duration {
	use sp_runtime::traits::Zero;

	let proposing_duration = slot_info.duration.mul_f32(block_proposal_slot_portion.get());

	let slot_remaining = slot_info
		.ends_at
		.checked_duration_since(std::time::Instant::now())
		.unwrap_or_default();

	let proposing_duration = std::cmp::min(slot_remaining, proposing_duration);

	// If parent is genesis block, we don't require any lenience factor.
	if slot_info.chain_head.number().is_zero() {
		return proposing_duration
	}

	let parent_slot = match parent_slot {
		Some(parent_slot) => parent_slot,
		None => return proposing_duration,
	};

	let slot_lenience = match slot_lenience_type {
		SlotLenienceType::Exponential => slot_lenience_exponential(parent_slot, slot_info),
		SlotLenienceType::Linear => slot_lenience_linear(parent_slot, slot_info),
	};

	if let Some(slot_lenience) = slot_lenience {
		let lenient_proposing_duration =
			proposing_duration + slot_lenience.mul_f32(block_proposal_slot_portion.get());

		// if we defined a maximum portion of the slot for proposal then we must make sure the
		// lenience doesn't go over it
		let lenient_proposing_duration =
			if let Some(max_block_proposal_slot_portion) = max_block_proposal_slot_portion {
				std::cmp::min(
					lenient_proposing_duration,
					slot_info.duration.mul_f32(max_block_proposal_slot_portion.get()),
				)
			} else {
				lenient_proposing_duration
			};

		debug!(
			target: log_target,
			"No block for {} slots. Applying {} lenience, total proposing duration: {}ms",
			slot_info.slot.saturating_sub(parent_slot + 1),
			slot_lenience_type.as_str(),
			lenient_proposing_duration.as_millis(),
		);

		lenient_proposing_duration
	} else {
		proposing_duration
	}
}

/// Calculate a slot duration lenience based on the number of missed slots from current
/// to parent. If the number of skipped slots is greated than 0 this method will apply
/// an exponential backoff of at most `2^7 * slot_duration`, if no slots were skipped
/// this method will return `None.`
pub fn slot_lenience_exponential<Block: BlockT>(
	parent_slot: Slot,
	slot_info: &SlotInfo<Block>,
) -> Option<Duration> {
	// never give more than 2^this times the lenience.
	const BACKOFF_CAP: u64 = 7;

	// how many slots it takes before we double the lenience.
	const BACKOFF_STEP: u64 = 2;

	// we allow a lenience of the number of slots since the head of the
	// chain was produced, minus 1 (since there is always a difference of at least 1)
	//
	// exponential back-off.
	// in normal cases we only attempt to issue blocks up to the end of the slot.
	// when the chain has been stalled for a few slots, we give more lenience.
	let skipped_slots = *slot_info.slot.saturating_sub(parent_slot + 1);

	if skipped_slots == 0 {
		None
	} else {
		let slot_lenience = skipped_slots / BACKOFF_STEP;
		let slot_lenience = std::cmp::min(slot_lenience, BACKOFF_CAP);
		let slot_lenience = 1 << slot_lenience;
		Some(slot_lenience * slot_info.duration)
	}
}

/// Calculate a slot duration lenience based on the number of missed slots from current
/// to parent. If the number of skipped slots is greated than 0 this method will apply
/// a linear backoff of at most `20 * slot_duration`, if no slots were skipped
/// this method will return `None.`
pub fn slot_lenience_linear<Block: BlockT>(
	parent_slot: Slot,
	slot_info: &SlotInfo<Block>,
) -> Option<Duration> {
	// never give more than 20 times more lenience.
	const BACKOFF_CAP: u64 = 20;

	// we allow a lenience of the number of slots since the head of the
	// chain was produced, minus 1 (since there is always a difference of at least 1)
	//
	// linear back-off.
	// in normal cases we only attempt to issue blocks up to the end of the slot.
	// when the chain has been stalled for a few slots, we give more lenience.
	let skipped_slots = *slot_info.slot.saturating_sub(parent_slot + 1);

	if skipped_slots == 0 {
		None
	} else {
		let slot_lenience = std::cmp::min(skipped_slots, BACKOFF_CAP);
		// We cap `slot_lenience` to `20`, so it should always fit into an `u32`.
		Some(slot_info.duration * (slot_lenience as u32))
	}
}

/// Trait for providing the strategy for when to backoff block authoring.
pub trait BackoffAuthoringBlocksStrategy<N> {
	/// Returns true if we should backoff authoring new blocks.
	fn should_backoff(
		&self,
		chain_head_number: N,
		chain_head_slot: Slot,
		finalized_number: N,
		slow_now: Slot,
		logging_target: &str,
	) -> bool;
}

/// A simple default strategy for how to decide backing off authoring blocks if the number of
/// unfinalized blocks grows too large.
#[derive(Clone)]
pub struct BackoffAuthoringOnFinalizedHeadLagging<N> {
	/// The max interval to backoff when authoring blocks, regardless of delay in finality.
	pub max_interval: N,
	/// The number of unfinalized blocks allowed before starting to consider to backoff authoring
	/// blocks. Note that depending on the value for `authoring_bias`, there might still be an
	/// additional wait until block authorship starts getting declined.
	pub unfinalized_slack: N,
	/// Scales the backoff rate. A higher value effectively means we backoff slower, taking longer
	/// time to reach the maximum backoff as the unfinalized head of chain grows.
	pub authoring_bias: N,
}

/// These parameters is supposed to be some form of sensible defaults.
impl<N: BaseArithmetic> Default for BackoffAuthoringOnFinalizedHeadLagging<N> {
	fn default() -> Self {
		Self {
			// Never wait more than 100 slots before authoring blocks, regardless of delay in
			// finality.
			max_interval: 100.into(),
			// Start to consider backing off block authorship once we have 50 or more unfinalized
			// blocks at the head of the chain.
			unfinalized_slack: 50.into(),
			// A reasonable default for the authoring bias, or reciprocal interval scaling, is 2.
			// Effectively meaning that consider the unfinalized head suffix length to grow half as
			// fast as in actuality.
			authoring_bias: 2.into(),
		}
	}
}

impl<N> BackoffAuthoringBlocksStrategy<N> for BackoffAuthoringOnFinalizedHeadLagging<N>
where
	N: BaseArithmetic + Copy,
{
	fn should_backoff(
		&self,
		chain_head_number: N,
		chain_head_slot: Slot,
		finalized_number: N,
		slot_now: Slot,
		logging_target: &str,
	) -> bool {
		// This should not happen, but we want to keep the previous behaviour if it does.
		if slot_now <= chain_head_slot {
			return false
		}

		// There can be race between getting the finalized number and getting the best number.
		// So, better be safe than sorry.
		let unfinalized_block_length = chain_head_number.saturating_sub(finalized_number);
		let interval =
			unfinalized_block_length.saturating_sub(self.unfinalized_slack) / self.authoring_bias;
		let interval = interval.min(self.max_interval);

		// We're doing arithmetic between block and slot numbers.
		let interval: u64 = interval.unique_saturated_into();

		// If interval is nonzero we backoff if the current slot isn't far enough ahead of the chain
		// head.
		if *slot_now <= *chain_head_slot + interval {
			info!(
				target: logging_target,
				"Backing off claiming new slot for block authorship: finality is lagging.",
			);
			true
		} else {
			false
		}
	}
}

impl<N> BackoffAuthoringBlocksStrategy<N> for () {
	fn should_backoff(
		&self,
		_chain_head_number: N,
		_chain_head_slot: Slot,
		_finalized_number: N,
		_slot_now: Slot,
		_logging_target: &str,
	) -> bool {
		false
	}
}

#[cfg(test)]
mod test {
	use super::*;
	use sp_runtime::traits::NumberFor;
	use std::time::{Duration, Instant};
	use substrate_test_runtime_client::runtime::{Block, Header};

	const SLOT_DURATION: Duration = Duration::from_millis(6000);

	fn slot(slot: u64) -> super::slots::SlotInfo<Block> {
		super::slots::SlotInfo {
			slot: slot.into(),
			duration: SLOT_DURATION,
			create_inherent_data: Box::new(()),
			ends_at: Instant::now() + SLOT_DURATION,
			chain_head: Header::new(
				1,
				Default::default(),
				Default::default(),
				Default::default(),
				Default::default(),
			),
			block_size_limit: None,
		}
	}

	#[test]
	fn linear_slot_lenience() {
		// if no slots are skipped there should be no lenience
		assert_eq!(super::slot_lenience_linear(1u64.into(), &slot(2)), None);

		// otherwise the lenience is incremented linearly with
		// the number of skipped slots.
		for n in 3..=22 {
			assert_eq!(
				super::slot_lenience_linear(1u64.into(), &slot(n)),
				Some(SLOT_DURATION * (n - 2) as u32),
			);
		}

		// but we cap it to a maximum of 20 slots
		assert_eq!(super::slot_lenience_linear(1u64.into(), &slot(23)), Some(SLOT_DURATION * 20));
	}

	#[test]
	fn exponential_slot_lenience() {
		// if no slots are skipped there should be no lenience
		assert_eq!(super::slot_lenience_exponential(1u64.into(), &slot(2)), None);

		// otherwise the lenience is incremented exponentially every two slots
		for n in 3..=17 {
			assert_eq!(
				super::slot_lenience_exponential(1u64.into(), &slot(n)),
				Some(SLOT_DURATION * 2u32.pow((n / 2 - 1) as u32)),
			);
		}

		// but we cap it to a maximum of 14 slots
		assert_eq!(
			super::slot_lenience_exponential(1u64.into(), &slot(18)),
			Some(SLOT_DURATION * 2u32.pow(7)),
		);

		assert_eq!(
			super::slot_lenience_exponential(1u64.into(), &slot(19)),
			Some(SLOT_DURATION * 2u32.pow(7)),
		);
	}

	#[test]
	fn proposing_remaining_duration_should_apply_lenience_based_on_proposal_slot_proportion() {
		assert_eq!(
			proposing_remaining_duration(
				Some(0.into()),
				&slot(2),
				&SlotProportion(0.25),
				None,
				SlotLenienceType::Linear,
				"test",
			),
			SLOT_DURATION.mul_f32(0.25 * 2.0),
		);
	}

	#[test]
	fn proposing_remaining_duration_should_never_exceed_max_proposal_slot_proportion() {
		assert_eq!(
			proposing_remaining_duration(
				Some(0.into()),
				&slot(100),
				&SlotProportion(0.25),
				Some(SlotProportion(0.9)).as_ref(),
				SlotLenienceType::Exponential,
				"test",
			),
			SLOT_DURATION.mul_f32(0.9),
		);
	}

	#[derive(PartialEq, Debug)]
	struct HeadState {
		head_number: NumberFor<Block>,
		head_slot: u64,
		slot_now: NumberFor<Block>,
	}

	impl HeadState {
		fn author_block(&mut self) {
			// Add a block to the head, and set latest slot to the current
			self.head_number += 1;
			self.head_slot = self.slot_now;
			// Advance slot to next
			self.slot_now += 1;
		}

		fn dont_author_block(&mut self) {
			self.slot_now += 1;
		}
	}

	#[test]
	fn should_never_backoff_when_head_not_advancing() {
		let strategy = BackoffAuthoringOnFinalizedHeadLagging::<NumberFor<Block>> {
			max_interval: 100,
			unfinalized_slack: 5,
			authoring_bias: 2,
		};

		let head_number = 1;
		let head_slot = 1;
		let finalized_number = 1;
		let slot_now = 2;

		let should_backoff: Vec<bool> = (slot_now..1000)
			.map(|s| {
				strategy.should_backoff(
					head_number,
					head_slot.into(),
					finalized_number,
					s.into(),
					"slots",
				)
			})
			.collect();

		// Should always be false, since the head isn't advancing
		let expected: Vec<bool> = (slot_now..1000).map(|_| false).collect();
		assert_eq!(should_backoff, expected);
	}

	#[test]
	fn should_stop_authoring_if_blocks_are_still_produced_when_finality_stalled() {
		let strategy = BackoffAuthoringOnFinalizedHeadLagging::<NumberFor<Block>> {
			max_interval: 100,
			unfinalized_slack: 5,
			authoring_bias: 2,
		};

		let mut head_number = 1;
		let mut head_slot = 1;
		let finalized_number = 1;
		let slot_now = 2;

		let should_backoff: Vec<bool> = (slot_now..300)
			.map(move |s| {
				let b = strategy.should_backoff(
					head_number,
					head_slot.into(),
					finalized_number,
					s.into(),
					"slots",
				);
				// Chain is still advancing (by someone else)
				head_number += 1;
				head_slot = s;
				b
			})
			.collect();

		// Should always be true after a short while, since the chain is advancing but finality is
		// stalled
		let expected: Vec<bool> = (slot_now..300).map(|s| s > 8).collect();
		assert_eq!(should_backoff, expected);
	}

	#[test]
	fn should_never_backoff_if_max_interval_is_reached() {
		let strategy = BackoffAuthoringOnFinalizedHeadLagging::<NumberFor<Block>> {
			max_interval: 100,
			unfinalized_slack: 5,
			authoring_bias: 2,
		};

		// The limit `max_interval` is used when the unfinalized chain grows to
		// 	`max_interval * authoring_bias + unfinalized_slack`,
		// which for the above parameters becomes
		// 	100 * 2 + 5 = 205.
		// Hence we trigger this with head_number > finalized_number + 205.
		let head_number = 207;
		let finalized_number = 1;

		// The limit is then used once the current slot is `max_interval` ahead of slot of the head.
		let head_slot = 1;
		let slot_now = 2;
		let max_interval = strategy.max_interval;

		let should_backoff: Vec<bool> = (slot_now..200)
			.map(|s| {
				strategy.should_backoff(
					head_number,
					head_slot.into(),
					finalized_number,
					s.into(),
					"slots",
				)
			})
			.collect();

		// Should backoff (true) until we are `max_interval` number of slots ahead of the chain
		// head slot, then we never backoff (false).
		let expected: Vec<bool> = (slot_now..200).map(|s| s <= max_interval + head_slot).collect();
		assert_eq!(should_backoff, expected);
	}

	#[test]
	fn should_backoff_authoring_when_finality_stalled() {
		let param = BackoffAuthoringOnFinalizedHeadLagging {
			max_interval: 100,
			unfinalized_slack: 5,
			authoring_bias: 2,
		};

		let finalized_number = 2;
		let mut head_state = HeadState { head_number: 4, head_slot: 10, slot_now: 11 };

		let should_backoff = |head_state: &HeadState| -> bool {
			<dyn BackoffAuthoringBlocksStrategy<NumberFor<Block>>>::should_backoff(
				&param,
				head_state.head_number,
				head_state.head_slot.into(),
				finalized_number,
				head_state.slot_now.into(),
				"slots",
			)
		};

		let backoff: Vec<bool> = (head_state.slot_now..200)
			.map(|_| {
				if should_backoff(&head_state) {
					head_state.dont_author_block();
					true
				} else {
					head_state.author_block();
					false
				}
			})
			.collect();

		// Gradually start to backoff more and more frequently
		let expected = [
			false, false, false, false, false, // no effect
			true, false, true, false, // 1:1
			true, true, false, true, true, false, // 2:1
			true, true, true, false, true, true, true, false, // 3:1
			true, true, true, true, false, true, true, true, true, false, // 4:1
			true, true, true, true, true, false, true, true, true, true, true, false, // 5:1
			true, true, true, true, true, true, false, true, true, true, true, true, true,
			false, // 6:1
			true, true, true, true, true, true, true, false, true, true, true, true, true, true,
			true, false, // 7:1
			true, true, true, true, true, true, true, true, false, true, true, true, true, true,
			true, true, true, false, // 8:1
			true, true, true, true, true, true, true, true, true, false, true, true, true, true,
			true, true, true, true, true, false, // 9:1
			true, true, true, true, true, true, true, true, true, true, false, true, true, true,
			true, true, true, true, true, true, true, false, // 10:1
			true, true, true, true, true, true, true, true, true, true, true, false, true, true,
			true, true, true, true, true, true, true, true, true, false, // 11:1
			true, true, true, true, true, true, true, true, true, true, true, true, false, true,
			true, true, true, true, true, true, true, true, true, true, true, false, // 12:1
			true, true, true, true,
		];

		assert_eq!(backoff.as_slice(), &expected[..]);
	}

	#[test]
	fn should_never_wait_more_than_max_interval() {
		let param = BackoffAuthoringOnFinalizedHeadLagging {
			max_interval: 100,
			unfinalized_slack: 5,
			authoring_bias: 2,
		};

		let finalized_number = 2;
		let starting_slot = 11;
		let mut head_state = HeadState { head_number: 4, head_slot: 10, slot_now: starting_slot };

		let should_backoff = |head_state: &HeadState| -> bool {
			<dyn BackoffAuthoringBlocksStrategy<NumberFor<Block>>>::should_backoff(
				&param,
				head_state.head_number,
				head_state.head_slot.into(),
				finalized_number,
				head_state.slot_now.into(),
				"slots",
			)
		};

		let backoff: Vec<bool> = (head_state.slot_now..40000)
			.map(|_| {
				if should_backoff(&head_state) {
					head_state.dont_author_block();
					true
				} else {
					head_state.author_block();
					false
				}
			})
			.collect();

		let slots_claimed: Vec<usize> = backoff
			.iter()
			.enumerate()
			.filter(|&(_i, x)| x == &false)
			.map(|(i, _x)| i + starting_slot as usize)
			.collect();

		let last_slot = backoff.len() + starting_slot as usize;
		let mut last_two_claimed = slots_claimed.iter().rev().take(2);

		// Check that we claimed all the way to the end. Check two slots for when we have an uneven
		// number of slots_claimed.
		let expected_distance = param.max_interval as usize + 1;
		assert_eq!(last_slot - last_two_claimed.next().unwrap(), 92);
		assert_eq!(last_slot - last_two_claimed.next().unwrap(), 92 + expected_distance);

		let intervals: Vec<_> = slots_claimed.windows(2).map(|x| x[1] - x[0]).collect();

		// The key thing is that the distance between claimed slots is capped to `max_interval + 1`
		// assert_eq!(max_observed_interval, Some(&expected_distance));
		assert_eq!(intervals.iter().max(), Some(&expected_distance));

		// But lets assert all distances, which we expect to grow linearly until `max_interval + 1`
		let expected_intervals: Vec<_> =
			(0..497).map(|i| (i / 2).clamp(1, expected_distance)).collect();

		assert_eq!(intervals, expected_intervals);
	}

	fn run_until_max_interval(param: BackoffAuthoringOnFinalizedHeadLagging<u64>) -> (u64, u64) {
		let finalized_number = 0;
		let mut head_state = HeadState { head_number: 0, head_slot: 0, slot_now: 1 };

		let should_backoff = |head_state: &HeadState| -> bool {
			<dyn BackoffAuthoringBlocksStrategy<NumberFor<Block>>>::should_backoff(
				&param,
				head_state.head_number,
				head_state.head_slot.into(),
				finalized_number,
				head_state.slot_now.into(),
				"slots",
			)
		};

		// Number of blocks until we reach the max interval
		let block_for_max_interval =
			param.max_interval * param.authoring_bias + param.unfinalized_slack;

		while head_state.head_number < block_for_max_interval {
			if should_backoff(&head_state) {
				head_state.dont_author_block();
			} else {
				head_state.author_block();
			}
		}

		let slot_time = 6;
		let time_to_reach_limit = slot_time * head_state.slot_now;
		(block_for_max_interval, time_to_reach_limit)
	}

	// Denoting
	// 	C: unfinalized_slack
	// 	M: authoring_bias
	// 	X: max_interval
	// then the number of slots to reach the max interval can be computed from
	// 	(start_slot + C) + M * sum(n, 1, X)
	// or
	// 	(start_slot + C) + M * X*(X+1)/2
	fn expected_time_to_reach_max_interval(
		param: &BackoffAuthoringOnFinalizedHeadLagging<u64>,
	) -> (u64, u64) {
		let c = param.unfinalized_slack;
		let m = param.authoring_bias;
		let x = param.max_interval;
		let slot_time = 6;

		let block_for_max_interval = x * m + c;

		// The 1 is because we start at slot_now = 1.
		let expected_number_of_slots = (1 + c) + m * x * (x + 1) / 2;
		let time_to_reach = expected_number_of_slots * slot_time;

		(block_for_max_interval, time_to_reach)
	}

	#[test]
	fn time_to_reach_upper_bound_for_smaller_slack() {
		let param = BackoffAuthoringOnFinalizedHeadLagging {
			max_interval: 100,
			unfinalized_slack: 5,
			authoring_bias: 2,
		};
		let expected = expected_time_to_reach_max_interval(&param);
		let (block_for_max_interval, time_to_reach_limit) = run_until_max_interval(param);
		assert_eq!((block_for_max_interval, time_to_reach_limit), expected);
		// Note: 16 hours is 57600 sec
		assert_eq!((block_for_max_interval, time_to_reach_limit), (205, 60636));
	}

	#[test]
	fn time_to_reach_upper_bound_for_larger_slack() {
		let param = BackoffAuthoringOnFinalizedHeadLagging {
			max_interval: 100,
			unfinalized_slack: 50,
			authoring_bias: 2,
		};
		let expected = expected_time_to_reach_max_interval(&param);
		let (block_for_max_interval, time_to_reach_limit) = run_until_max_interval(param);
		assert_eq!((block_for_max_interval, time_to_reach_limit), expected);
		assert_eq!((block_for_max_interval, time_to_reach_limit), (250, 60906));
	}
}<|MERGE_RESOLUTION|>--- conflicted
+++ resolved
@@ -200,14 +200,10 @@
 	> {
 		let slot = slot_info.slot;
 		let telemetry = self.telemetry();
-<<<<<<< HEAD
 		let log_target = self.logging_target();
-=======
-		let logging_target = self.logging_target();
-
-		let inherent_data = Self::create_inherent_data(&slot_info, &logging_target).await?;
-
->>>>>>> fae9e366
+
+		let inherent_data = Self::create_inherent_data(&slot_info, &log_target).await?;
+
 		let proposing_remaining_duration = self.proposing_remaining_duration(&slot_info);
 		let logs = self.pre_digest_data(slot, claim);
 
