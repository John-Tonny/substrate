// Copyright 2019-2020 Parity Technologies (UK) Ltd.
// This file is part of Substrate.

// Substrate is free software: you can redistribute it and/or modify
// it under the terms of the GNU General Public License as published by
// the Free Software Foundation, either version 3 of the License, or
// (at your option) any later version.

// Substrate is distributed in the hope that it will be useful,
// but WITHOUT ANY WARRANTY; without even the implied warranty of
// MERCHANTABILITY or FITNESS FOR A PARTICULAR PURPOSE.  See the
// GNU General Public License for more details.

// You should have received a copy of the GNU General Public License
// along with Substrate.  If not, see <http://www.gnu.org/licenses/>.

//! Implementations of the `IntoProtocolsHandler` and `ProtocolsHandler` traits for both incoming
//! and outgoing substreams for all gossiping protocols together.
//!
//! This is the main implementation of `ProtocolsHandler` in this crate, that handles all the
//! protocols that are Substrate-related and outside of the scope of libp2p.
//!
//! # Usage
//!
//! The handler can be in one of the following states: `Initial`, `Enabled`, `Disabled`.
//!
//! The `Initial` state is the state that the handler initially is in. It is a temporary state
//! during which the user must either enable or disable the handler. After that, the handler stays
//! either enabled or disabled.
//!
//! On the wire, we try to open the following substreams:
//!
//! - One substream for each notification protocol passed as parameter to the
//!   `NotifsHandlerProto::new` function.
//! - One "legacy" substream used for anything non-related to gossiping, and used as a fallback
//!   in case the notification protocol can't be opened.
//!
//! When the handler is in the `Enabled` state, we immediately open and try to maintain all the
//! aforementioned substreams. When the handler is in the `Disabled` state, we immediately close
//! (or abort opening) all these substreams. It is intended that in the future we allow states in
//! which some protocols are open and not others. Symmetrically, we allow incoming
//! Substrate-related substreams if and only if we are in the `Enabled` state.
//!
//! The user has the choice between sending a message with `SendNotification`, to send a
//! notification, and `SendLegacy`, to send any other kind of message.
//!

use crate::protocol::generic_proto::{
	handler::legacy::{LegacyProtoHandler, LegacyProtoHandlerProto, LegacyProtoHandlerIn, LegacyProtoHandlerOut},
	handler::notif_in::{NotifsInHandlerProto, NotifsInHandler, NotifsInHandlerIn, NotifsInHandlerOut},
	handler::notif_out::{NotifsOutHandlerProto, NotifsOutHandler, NotifsOutHandlerIn, NotifsOutHandlerOut},
	upgrade::{NotificationsIn, NotificationsOut, NotificationsHandshakeError, RegisteredProtocol, UpgradeCollec},
};

use bytes::BytesMut;
use libp2p::core::{either::EitherOutput, ConnectedPoint, PeerId};
use libp2p::core::upgrade::{UpgradeError, SelectUpgrade, InboundUpgrade, OutboundUpgrade};
use libp2p::swarm::{
	ProtocolsHandler, ProtocolsHandlerEvent,
	IntoProtocolsHandler,
	KeepAlive,
	ProtocolsHandlerUpgrErr,
	SubstreamProtocol,
	NegotiatedSubstream,
};
use futures::{
	channel::mpsc,
	lock::{Mutex as FuturesMutex, MutexGuard as FuturesMutexGuard},
	prelude::*
};
use log::{debug, error};
use parking_lot::{Mutex, RwLock};
use std::{borrow::Cow, error, str, sync::Arc, task::{Context, Poll}};

/// Number of pending notifications in asynchronous contexts.
/// See [`NotificationsSink::reserve_notification`] for context.
const ASYNC_NOTIFICATIONS_BUFFER_SIZE: usize = 8;
/// Number of pending notifications in synchronous contexts.
const SYNC_NOTIFICATIONS_BUFFER_SIZE: usize = 2048;

/// Implements the `IntoProtocolsHandler` trait of libp2p.
///
/// Every time a connection with a remote starts, an instance of this struct is created and
/// sent to a background task dedicated to this connection. Once the connection is established,
/// it is turned into a [`NotifsHandler`].
///
/// See the documentation at the module level for more information.
pub struct NotifsHandlerProto {
	/// Prototypes for handlers for inbound substreams, and the message we respond with in the
	/// handshake.
	in_handlers: Vec<(NotifsInHandlerProto, Arc<RwLock<Vec<u8>>>)>,

	/// Prototypes for handlers for outbound substreams, and the initial handshake message we send.
	out_handlers: Vec<(NotifsOutHandlerProto, Arc<RwLock<Vec<u8>>>)>,

	/// Prototype for handler for backwards-compatibility.
	legacy: LegacyProtoHandlerProto,
}

/// The actual handler once the connection has been established.
///
/// See the documentation at the module level for more information.
pub struct NotifsHandler {
	/// Handlers for inbound substreams, and the message we respond with in the handshake.
	in_handlers: Vec<(NotifsInHandler, Arc<RwLock<Vec<u8>>>)>,

	/// Handlers for outbound substreams, and the initial handshake message we send.
	out_handlers: Vec<(NotifsOutHandler, Arc<RwLock<Vec<u8>>>)>,

	/// Whether we are the connection dialer or listener.
	endpoint: ConnectedPoint,

	/// Handler for backwards-compatibility.
	legacy: LegacyProtoHandler,

	/// In the situation where either the legacy substream has been opened or the handshake-bearing
	/// notifications protocol is open, but we haven't sent out any [`NotifsHandlerOut::Open`]
	/// event yet, this contains the received handshake waiting to be reported through the
	/// external API.
	pending_handshake: Option<Vec<u8>>,

	/// State of this handler.
	enabled: EnabledState,

	/// If we receive inbound substream requests while in initialization mode,
	/// we push the corresponding index here and process them when the handler
	/// gets enabled/disabled.
	pending_in: Vec<usize>,

	/// If `Some`, contains the two `Receiver`s connected to the [`NotificationsSink`] that has
	/// been sent out. The notifications to send out can be pulled from this receivers.
	/// We use two different channels in order to have two different channel sizes, but from the
	/// receiving point of view, the two channels are the same.
	/// The receivers are fused in case the user drops the [`NotificationsSink`] entirely.
	///
	/// Contains `Some` if and only if it has been reported to the user that the substreams are
	/// open.
	notifications_sink_rx: Option<
		stream::Select<
			stream::Fuse<mpsc::Receiver<NotificationsSinkMessage>>,
			stream::Fuse<mpsc::Receiver<NotificationsSinkMessage>>
		>
	>,
}

#[derive(Debug, Clone, PartialEq, Eq)]
enum EnabledState {
	Initial,
	Enabled,
	Disabled,
}

impl IntoProtocolsHandler for NotifsHandlerProto {
	type Handler = NotifsHandler;

	fn inbound_protocol(&self) -> SelectUpgrade<UpgradeCollec<NotificationsIn>, RegisteredProtocol> {
		let in_handlers = self.in_handlers.iter()
			.map(|(h, _)| h.inbound_protocol())
			.collect::<UpgradeCollec<_>>();

		SelectUpgrade::new(in_handlers, self.legacy.inbound_protocol())
	}

	fn into_handler(self, remote_peer_id: &PeerId, connected_point: &ConnectedPoint) -> Self::Handler {
		NotifsHandler {
			in_handlers: self.in_handlers
				.into_iter()
				.map(|(proto, msg)| (proto.into_handler(remote_peer_id, connected_point), msg))
				.collect(),
			out_handlers: self.out_handlers
				.into_iter()
				.map(|(proto, msg)| (proto.into_handler(remote_peer_id, connected_point), msg))
				.collect(),
			endpoint: connected_point.clone(),
			legacy: self.legacy.into_handler(remote_peer_id, connected_point),
			pending_handshake: None,
			enabled: EnabledState::Initial,
			pending_in: Vec::new(),
			notifications_sink_rx: None,
		}
	}
}

/// Event that can be received by a `NotifsHandler`.
#[derive(Debug, Clone)]
pub enum NotifsHandlerIn {
	/// The node should start using custom protocols.
	Enable,

	/// The node should stop using custom protocols.
	Disable,
}

/// Event that can be emitted by a `NotifsHandler`.
#[derive(Debug)]
pub enum NotifsHandlerOut {
	/// The connection is open for custom protocols.
	Open {
		/// The endpoint of the connection that is open for custom protocols.
		endpoint: ConnectedPoint,
		/// Handshake that was sent to us.
		/// This is normally a "Status" message, but this out of the concern of this code.
		received_handshake: Vec<u8>,
		/// How notifications can be sent to this node.
		notifications_sink: NotificationsSink,
	},

	/// The connection is closed for custom protocols.
	Closed {
		/// The reason for closing, for diagnostic purposes.
		reason: Cow<'static, str>,
		/// The endpoint of the connection that closed for custom protocols.
		endpoint: ConnectedPoint,
	},

	/// Received a non-gossiping message on the legacy substream.
	CustomMessage {
		/// Message that has been received.
		///
		/// Keep in mind that this can be a `ConsensusMessage` message, which then contains a
		/// notification.
		message: BytesMut,
	},

	/// Received a message on a custom protocol substream.
	Notification {
		/// Name of the protocol of the message.
		protocol_name: Cow<'static, str>,

		/// Message that has been received.
		message: BytesMut,
	},

	/// An error has happened on the protocol level with this node.
	ProtocolError {
		/// If true the error is severe, such as a protocol violation.
		is_severe: bool,
		/// The error that happened.
		error: Box<dyn error::Error + Send + Sync>,
	},
}

/// Sink connected directly to the node background task. Allows sending notifications to the peer.
///
/// Can be cloned in order to obtain multiple references to the same peer.
#[derive(Debug, Clone)]
pub struct NotificationsSink {
	inner: Arc<NotificationsSinkInner>,
}

#[derive(Debug)]
struct NotificationsSinkInner {
	/// Sender to use in asynchronous contexts. Uses an asynchronous mutex.
	async_channel: FuturesMutex<mpsc::Sender<NotificationsSinkMessage>>,
	/// Sender to use in synchronous contexts. Uses a synchronous mutex.
	/// This channel has a large capacity and is meant to be used in contexts where
	/// back-pressure cannot be properly exerted.
	/// It will be removed in a future version.
	sync_channel: Mutex<mpsc::Sender<NotificationsSinkMessage>>,
}

/// Message emitted through the [`NotificationsSink`] and processed by the background task
/// dedicated to the peer.
#[derive(Debug)]
enum NotificationsSinkMessage {
	/// Message emitted by [`NotificationsSink::reserve_notification`] and
	/// [`NotificationsSink::write_notification_now`].
	Notification {
		protocol_name: Cow<'static, str>,
		message: Vec<u8>,
	},

	/// Must close the connection.
	ForceClose,
}

impl NotificationsSink {
	/// Sends a notification to the peer.
	///
	/// If too many messages are already buffered, the notification is silently discarded and the
	/// connection to the peer will be closed shortly after.
	///
	/// The protocol name is expected to be checked ahead of calling this method. It is a logic
	/// error to send a notification using an unknown protocol.
	///
	/// This method will be removed in a future version.
	pub fn send_sync_notification<'a>(
		&'a self,
		protocol_name: Cow<'static, str>,
		message: impl Into<Vec<u8>>
	) {
		let mut lock = self.inner.sync_channel.lock();
		let result = lock.try_send(NotificationsSinkMessage::Notification {
			protocol_name,
			message: message.into()
		});

		if result.is_err() {
			// Cloning the `mpsc::Sender` guarantees the allocation of an extra spot in the
			// buffer, and therefore that `try_send` will succeed.
			let _result2 = lock.clone().try_send(NotificationsSinkMessage::ForceClose);
			debug_assert!(_result2.map(|()| true).unwrap_or_else(|err| err.is_disconnected()));
		}
	}

	/// Wait until the remote is ready to accept a notification.
	///
	/// Returns an error in the case where the connection is closed.
	///
	/// The protocol name is expected to be checked ahead of calling this method. It is a logic
	/// error to send a notification using an unknown protocol.
	pub async fn reserve_notification<'a>(&'a self, protocol_name: Cow<'static, str>) -> Result<Ready<'a>, ()> {
		let mut lock = self.inner.async_channel.lock().await;

		let poll_ready = future::poll_fn(|cx| lock.poll_ready(cx)).await;
		if poll_ready.is_ok() {
			Ok(Ready { protocol_name: protocol_name, lock })
		} else {
			Err(())
		}
	}
}

/// Notification slot is reserved and the notification can actually be sent.
#[must_use]
#[derive(Debug)]
pub struct Ready<'a> {
	/// Guarded channel. The channel inside is guaranteed to not be full.
	lock: FuturesMutexGuard<'a, mpsc::Sender<NotificationsSinkMessage>>,
	/// Name of the protocol. Should match one of the protocols passed at initialization.
	protocol_name: Cow<'static, str>,
}

impl<'a> Ready<'a> {
	/// Consumes this slots reservation and actually queues the notification.
	///
	/// Returns an error if the substream has been closed.
	pub fn send(
		mut self,
		notification: impl Into<Vec<u8>>
	) -> Result<(), ()> {
		self.lock.start_send(NotificationsSinkMessage::Notification {
			protocol_name: self.protocol_name,
			message: notification.into(),
		}).map_err(|_| ())
	}
}

/// Error specific to the collection of protocols.
#[derive(Debug, derive_more::Display, derive_more::Error)]
pub enum NotifsHandlerError {
	/// Channel of synchronous notifications is full.
	SyncNotificationsClogged,
	/// Error in legacy protocol.
	Legacy(<LegacyProtoHandler as ProtocolsHandler>::Error),
}

impl NotifsHandlerProto {
	/// Builds a new handler.
	///
	/// `list` is a list of notification protocols names, and the message to send as part of the
	/// handshake. At the moment, the message is always the same whether we open a substream
	/// ourselves or respond to handshake from the remote.
	///
	/// The first protocol in `list` is special-cased as the protocol that contains the handshake
	/// to report through the [`NotifsHandlerOut::Open`] event.
	///
	/// # Panic
	///
	/// - Panics if `list` is empty.
	///
	pub fn new(
		legacy: RegisteredProtocol,
		list: impl Into<Vec<(Cow<'static, str>, Arc<RwLock<Vec<u8>>>)>>,
	) -> Self {
		let list = list.into();
		assert!(!list.is_empty());

		let out_handlers = list
			.clone()
			.into_iter()
			.map(|(proto_name, initial_message)| {
				(NotifsOutHandlerProto::new(proto_name), initial_message)
			}).collect();

		let in_handlers = list.clone()
			.into_iter()
			.map(|(proto_name, msg)| (NotifsInHandlerProto::new(proto_name), msg))
			.collect();

		NotifsHandlerProto {
			in_handlers,
			out_handlers,
			legacy: LegacyProtoHandlerProto::new(legacy),
		}
	}
}

impl ProtocolsHandler for NotifsHandler {
	type InEvent = NotifsHandlerIn;
	type OutEvent = NotifsHandlerOut;
	type Error = NotifsHandlerError;
	type InboundProtocol = SelectUpgrade<UpgradeCollec<NotificationsIn>, RegisteredProtocol>;
<<<<<<< HEAD
	type OutboundProtocol = NotificationsOut;
	// Index within the `out_handlers`
	type OutboundOpenInfo = usize;
=======
	type OutboundProtocol = EitherUpgrade<NotificationsOut, RegisteredProtocol>;
	// Index within the `out_handlers`; None for legacy
	type OutboundOpenInfo = Option<usize>;
	type InboundOpenInfo = ();
>>>>>>> 02946240

	fn listen_protocol(&self) -> SubstreamProtocol<Self::InboundProtocol, ()> {
		let in_handlers = self.in_handlers.iter()
			.map(|(h, _)| h.listen_protocol().into_upgrade().1)
			.collect::<UpgradeCollec<_>>();

		let proto = SelectUpgrade::new(in_handlers, self.legacy.listen_protocol().into_upgrade().1);
		SubstreamProtocol::new(proto, ())
	}

	fn inject_fully_negotiated_inbound(
		&mut self,
		out: <Self::InboundProtocol as InboundUpgrade<NegotiatedSubstream>>::Output,
		(): ()
	) {
		match out {
			EitherOutput::First((out, num)) =>
				self.in_handlers[num].0.inject_fully_negotiated_inbound(out, ()),
			EitherOutput::Second(out) =>
				self.legacy.inject_fully_negotiated_inbound(out, ()),
		}
	}

	fn inject_fully_negotiated_outbound(
		&mut self,
		out: <Self::OutboundProtocol as OutboundUpgrade<NegotiatedSubstream>>::Output,
		num: Self::OutboundOpenInfo
	) {
		self.out_handlers[num].0.inject_fully_negotiated_outbound(out, ())
	}

	fn inject_event(&mut self, message: NotifsHandlerIn) {
		match message {
			NotifsHandlerIn::Enable => {
				if let EnabledState::Enabled = self.enabled {
					debug!("enabling already-enabled handler");
				}
				self.enabled = EnabledState::Enabled;
				self.legacy.inject_event(LegacyProtoHandlerIn::Enable);
				for (handler, initial_message) in &mut self.out_handlers {
					// We create `initial_message` on a separate line to be sure that the lock
					// is released as soon as possible.
					let initial_message = initial_message.read().clone();
					handler.inject_event(NotifsOutHandlerIn::Enable {
						initial_message,
					});
				}
				for num in self.pending_in.drain(..) {
					// We create `handshake_message` on a separate line to be sure
					// that the lock is released as soon as possible.
					let handshake_message = self.in_handlers[num].1.read().clone();
					self.in_handlers[num].0
						.inject_event(NotifsInHandlerIn::Accept(handshake_message));
				}
			},
			NotifsHandlerIn::Disable => {
				if let EnabledState::Disabled = self.enabled {
					debug!("disabling already-disabled handler");
				}
				self.legacy.inject_event(LegacyProtoHandlerIn::Disable);
				// The notifications protocols start in the disabled state. If we were in the
				// "Initial" state, then we shouldn't disable the notifications protocols again.
				if self.enabled != EnabledState::Initial {
					for (handler, _) in &mut self.out_handlers {
						handler.inject_event(NotifsOutHandlerIn::Disable);
					}
				}
				self.enabled = EnabledState::Disabled;
				for num in self.pending_in.drain(..) {
					self.in_handlers[num].0.inject_event(NotifsInHandlerIn::Refuse);
				}
			},
		}
	}

	fn inject_dial_upgrade_error(
		&mut self,
		num: usize,
		err: ProtocolsHandlerUpgrErr<NotificationsHandshakeError>
	) {
		match (err, num) {
			(ProtocolsHandlerUpgrErr::Timeout, num) =>
				self.out_handlers[num].0.inject_dial_upgrade_error(
					(),
					ProtocolsHandlerUpgrErr::Timeout
				),
			(ProtocolsHandlerUpgrErr::Timer, num) =>
				self.out_handlers[num].0.inject_dial_upgrade_error(
					(),
					ProtocolsHandlerUpgrErr::Timer
				),
			(ProtocolsHandlerUpgrErr::Upgrade(UpgradeError::Select(err)), num) =>
				self.out_handlers[num].0.inject_dial_upgrade_error(
					(),
					ProtocolsHandlerUpgrErr::Upgrade(UpgradeError::Select(err))
				),
			(ProtocolsHandlerUpgrErr::Upgrade(UpgradeError::Apply(err)), num) =>
				self.out_handlers[num].0.inject_dial_upgrade_error(
					(),
					ProtocolsHandlerUpgrErr::Upgrade(UpgradeError::Apply(err))
				),
		}
	}

	fn connection_keep_alive(&self) -> KeepAlive {
		// Iterate over each handler and return the maximum value.

		let mut ret = self.legacy.connection_keep_alive();
		if ret.is_yes() {
			return KeepAlive::Yes;
		}

		for (handler, _) in &self.in_handlers {
			let val = handler.connection_keep_alive();
			if val.is_yes() {
				return KeepAlive::Yes;
			}
			if ret < val { ret = val; }
		}

		for (handler, _) in &self.out_handlers {
			let val = handler.connection_keep_alive();
			if val.is_yes() {
				return KeepAlive::Yes;
			}
			if ret < val { ret = val; }
		}

		ret
	}

	fn poll(
		&mut self,
		cx: &mut Context,
	) -> Poll<
		ProtocolsHandlerEvent<Self::OutboundProtocol, Self::OutboundOpenInfo, Self::OutEvent, Self::Error>
	> {
		if let Some(notifications_sink_rx) = &mut self.notifications_sink_rx {
			'poll_notifs_sink: loop {
				// Before we poll the notifications sink receiver, check that all the notification
				// channels are ready to send a message.
				// TODO: it is planned that in the future we switch to one `NotificationsSink` per
				// protocol, in which case each sink should wait only for its corresponding handler
				// to be ready, and not all handlers
				// see https://github.com/paritytech/substrate/issues/5670
				for (out_handler, _) in &mut self.out_handlers {
					match out_handler.poll_ready(cx) {
						Poll::Ready(_) => {},
						Poll::Pending => break 'poll_notifs_sink,
					}
				}

				let message = match notifications_sink_rx.poll_next_unpin(cx) {
					Poll::Ready(Some(msg)) => msg,
					Poll::Ready(None) | Poll::Pending => break,
				};

				match message {
					NotificationsSinkMessage::Notification {
						protocol_name,
						message
					} => {
						let mut found_any_with_name = false;

						for (handler, _) in &mut self.out_handlers {
							if *handler.protocol_name() == protocol_name {
								found_any_with_name = true;
								if handler.is_open() {
									handler.send_or_discard(message);
									continue 'poll_notifs_sink;
								}
							}
						}

						// This code can be reached via the following scenarios:
						//
						// - User tried to send a notification on a non-existing protocol. This
						// most likely relates to https://github.com/paritytech/substrate/issues/6827
						// - User tried to send a notification to a peer we're not or no longer
						// connected to. This happens in a normal scenario due to the racy nature
						// of connections and disconnections, and is benign.
						//
						// We print a warning in the former condition.
						if !found_any_with_name {
							log::warn!(
								target: "sub-libp2p",
								"Tried to send a notification on non-registered protocol: {:?}",
								protocol_name
							);
						}
					}
					NotificationsSinkMessage::ForceClose => {
						return Poll::Ready(ProtocolsHandlerEvent::Close(NotifsHandlerError::SyncNotificationsClogged));
					}
				}
			}
		}

		// If `self.pending_handshake` is `Some`, we are in a state where the handshake-bearing
		// substream (either the legacy substream or the one special-cased as providing the
		// handshake) is open but the user isn't aware yet of the substreams being open.
		// When that is the case, neither the legacy substream nor the incoming notifications
		// substreams should be polled, otherwise there is a risk of receiving messages from them.
		if self.pending_handshake.is_none() {
			while let Poll::Ready(ev) = self.legacy.poll(cx) {
				match ev {
<<<<<<< HEAD
					ProtocolsHandlerEvent::OutboundSubstreamRequest { info, .. } =>
						match info {},
=======
					ProtocolsHandlerEvent::OutboundSubstreamRequest { protocol } =>
						return Poll::Ready(ProtocolsHandlerEvent::OutboundSubstreamRequest {
							protocol: protocol
								.map_upgrade(EitherUpgrade::B)
								.map_info(|()| None)
						}),
>>>>>>> 02946240
					ProtocolsHandlerEvent::Custom(LegacyProtoHandlerOut::CustomProtocolOpen {
						received_handshake,
						..
					}) => {
						if self.notifications_sink_rx.is_none() {
							debug_assert!(self.pending_handshake.is_none());
							self.pending_handshake = Some(received_handshake);
						}
						cx.waker().wake_by_ref();
						return Poll::Pending;
					},
					ProtocolsHandlerEvent::Custom(LegacyProtoHandlerOut::CustomProtocolClosed { reason, .. }) => {
						// We consciously drop the receivers despite notifications being potentially
						// still buffered up.
						self.notifications_sink_rx = None;

						return Poll::Ready(ProtocolsHandlerEvent::Custom(
							NotifsHandlerOut::Closed { endpoint: self.endpoint.clone(), reason }
						))
					},
					ProtocolsHandlerEvent::Custom(LegacyProtoHandlerOut::CustomMessage { message }) => {
						return Poll::Ready(ProtocolsHandlerEvent::Custom(
							NotifsHandlerOut::CustomMessage { message }
						))
					},
					ProtocolsHandlerEvent::Custom(LegacyProtoHandlerOut::ProtocolError { is_severe, error }) =>
						return Poll::Ready(ProtocolsHandlerEvent::Custom(
							NotifsHandlerOut::ProtocolError { is_severe, error }
						)),
					ProtocolsHandlerEvent::Close(err) =>
						return Poll::Ready(ProtocolsHandlerEvent::Close(NotifsHandlerError::Legacy(err))),
				}
			}
		}

		for (handler_num, (handler, handshake_message)) in self.in_handlers.iter_mut().enumerate() {
			loop {
				let poll = if self.notifications_sink_rx.is_some() {
					handler.poll(cx)
				} else {
					handler.poll_process(cx)
				};

				let ev = match poll {
					Poll::Ready(e) => e,
					Poll::Pending => break,
				};

				match ev {
					ProtocolsHandlerEvent::OutboundSubstreamRequest { .. } =>
						error!("Incoming substream handler tried to open a substream"),
					ProtocolsHandlerEvent::Close(err) => void::unreachable(err),
					ProtocolsHandlerEvent::Custom(NotifsInHandlerOut::OpenRequest(_)) =>
						match self.enabled {
							EnabledState::Initial => self.pending_in.push(handler_num),
							EnabledState::Enabled => {
								// We create `handshake_message` on a separate line to be sure
								// that the lock is released as soon as possible.
								let handshake_message = handshake_message.read().clone();
								handler.inject_event(NotifsInHandlerIn::Accept(handshake_message))
							},
							EnabledState::Disabled =>
								handler.inject_event(NotifsInHandlerIn::Refuse),
						},
					ProtocolsHandlerEvent::Custom(NotifsInHandlerOut::Closed) => {},
					ProtocolsHandlerEvent::Custom(NotifsInHandlerOut::Notif(message)) => {
						debug_assert!(self.pending_handshake.is_none());
						if self.notifications_sink_rx.is_some() {
							let msg = NotifsHandlerOut::Notification {
								message,
								protocol_name: handler.protocol_name().clone(),
							};
							return Poll::Ready(ProtocolsHandlerEvent::Custom(msg));
						}
					},
				}
			}
		}

		for (handler_num, (handler, _)) in self.out_handlers.iter_mut().enumerate() {
			while let Poll::Ready(ev) = handler.poll(cx) {
				match ev {
					ProtocolsHandlerEvent::OutboundSubstreamRequest { protocol } =>
						return Poll::Ready(ProtocolsHandlerEvent::OutboundSubstreamRequest {
<<<<<<< HEAD
							protocol,
							info: handler_num,
=======
							protocol: protocol
								.map_upgrade(EitherUpgrade::A)
								.map_info(|()| Some(handler_num))
>>>>>>> 02946240
						}),
					ProtocolsHandlerEvent::Close(err) => void::unreachable(err),

					// Opened substream on the handshake-bearing notification protocol.
					ProtocolsHandlerEvent::Custom(NotifsOutHandlerOut::Open { handshake })
						if handler_num == 0 =>
					{
						if self.notifications_sink_rx.is_none() && self.pending_handshake.is_none() {
							self.pending_handshake = Some(handshake);
						}
					},

					// Nothing to do in response to other notification substreams being opened
					// or closed.
					ProtocolsHandlerEvent::Custom(NotifsOutHandlerOut::Open { .. }) => {},
					ProtocolsHandlerEvent::Custom(NotifsOutHandlerOut::Closed) => {},
					ProtocolsHandlerEvent::Custom(NotifsOutHandlerOut::Refused) => {},
				}
			}
		}

		if self.out_handlers.iter().all(|(h, _)| h.is_open() || h.is_refused()) {
			if let Some(handshake) = self.pending_handshake.take() {
				let (async_tx, async_rx) = mpsc::channel(ASYNC_NOTIFICATIONS_BUFFER_SIZE);
				let (sync_tx, sync_rx) = mpsc::channel(SYNC_NOTIFICATIONS_BUFFER_SIZE);
				let notifications_sink = NotificationsSink {
					inner: Arc::new(NotificationsSinkInner {
						async_channel: FuturesMutex::new(async_tx),
						sync_channel: Mutex::new(sync_tx),
					}),
				};

				debug_assert!(self.notifications_sink_rx.is_none());
				self.notifications_sink_rx = Some(stream::select(async_rx.fuse(), sync_rx.fuse()));

				return Poll::Ready(ProtocolsHandlerEvent::Custom(
					NotifsHandlerOut::Open {
						endpoint: self.endpoint.clone(),
						received_handshake: handshake,
						notifications_sink
					}
				))
			}
		}

		Poll::Pending
	}
}<|MERGE_RESOLUTION|>--- conflicted
+++ resolved
@@ -401,16 +401,10 @@
 	type OutEvent = NotifsHandlerOut;
 	type Error = NotifsHandlerError;
 	type InboundProtocol = SelectUpgrade<UpgradeCollec<NotificationsIn>, RegisteredProtocol>;
-<<<<<<< HEAD
 	type OutboundProtocol = NotificationsOut;
 	// Index within the `out_handlers`
 	type OutboundOpenInfo = usize;
-=======
-	type OutboundProtocol = EitherUpgrade<NotificationsOut, RegisteredProtocol>;
-	// Index within the `out_handlers`; None for legacy
-	type OutboundOpenInfo = Option<usize>;
 	type InboundOpenInfo = ();
->>>>>>> 02946240
 
 	fn listen_protocol(&self) -> SubstreamProtocol<Self::InboundProtocol, ()> {
 		let in_handlers = self.in_handlers.iter()
@@ -617,17 +611,8 @@
 		if self.pending_handshake.is_none() {
 			while let Poll::Ready(ev) = self.legacy.poll(cx) {
 				match ev {
-<<<<<<< HEAD
-					ProtocolsHandlerEvent::OutboundSubstreamRequest { info, .. } =>
-						match info {},
-=======
-					ProtocolsHandlerEvent::OutboundSubstreamRequest { protocol } =>
-						return Poll::Ready(ProtocolsHandlerEvent::OutboundSubstreamRequest {
-							protocol: protocol
-								.map_upgrade(EitherUpgrade::B)
-								.map_info(|()| None)
-						}),
->>>>>>> 02946240
+					ProtocolsHandlerEvent::OutboundSubstreamRequest { protocol, .. } =>
+						match *protocol.info() {},
 					ProtocolsHandlerEvent::Custom(LegacyProtoHandlerOut::CustomProtocolOpen {
 						received_handshake,
 						..
@@ -712,14 +697,8 @@
 				match ev {
 					ProtocolsHandlerEvent::OutboundSubstreamRequest { protocol } =>
 						return Poll::Ready(ProtocolsHandlerEvent::OutboundSubstreamRequest {
-<<<<<<< HEAD
-							protocol,
-							info: handler_num,
-=======
 							protocol: protocol
-								.map_upgrade(EitherUpgrade::A)
-								.map_info(|()| Some(handler_num))
->>>>>>> 02946240
+								.map_info(|()| handler_num),
 						}),
 					ProtocolsHandlerEvent::Close(err) => void::unreachable(err),
 
